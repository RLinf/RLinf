defaults:
  - override hydra/job_logging: stdout

hydra:
  run:
    dir: .
  output_subdir: null

cluster:
  num_nodes: 1
  component_placement:
    # online rl must use disaggregated placement.
    rollout: 0-3
    inference: 4-5
    actor: 6-7
    reward: 0-3

runner:
  task_type: coding_online_rl
  logger:
    log_path: ${runner.output_dir}/${runner.experiment_name}
    project_name: rlinf
    experiment_name: ${runner.experiment_name}
    logger_backends: ["tensorboard"] # wandb, swanlab

  max_epochs: 10
  max_steps: -1

  val_check_interval: 1
  save_interval: 10

  seq_length: 8192

  enable_dynamic_batch_size: False
  max_tokens_per_mbs: 8192

  resume_dir: null
  experiment_name: online-ppo-1.5b-pipeline
  output_dir: /path/to/results

algorithm:
  # online rl use ppo.
  group_size: 1

  n_minibatches: 2
  training_batch_size_per_gpu: 1 # micro batch size
  rollout_batch_size_per_gpu: null # If set to null, rollout_batch_size will be evenly divided across all inference instances. You can reduce this parameter if inference consumes too much GPU memory.

  # mbs to do log prob inference, can be set to
  # lower than rollout_batch_size_per_gpu to reduce
  # memory usage
  logprob_forward_micro_batch_size: 1 # ${.rollout_batch_size_per_gpu}

  # val rollout mbs
  val_rollout_batch_size_per_gpu: 4 # ${.rollout_batch_size_per_gpu}

  recompute_logprobs: True
  shuffle_rollout: False

  max_num_gen_batches: 1

  # PPO loss params (no critic model)
  loss_type: actor
  loss_agg_func: "token-mean"
  kl_beta: 0.0 # 0.001
  kl_penalty_type: low_var_kl
  ratio_clip_eps: 0.2
  entropy_bonus: 0.0
  calculate_entropy: False
  clip_ratio_c: null # 3.0

  # Control critic usage (similar to AReaL's disable_head)
  use_critic: False  # Disable critic model
  use_value_loss: False  # Disable value loss computation
  
  # PPO parameters for no-critic setup
  gamma: 0.99
  gae_lambda: 0.95
  # value_clip and huber_delta not needed without critic

<<<<<<< HEAD
  # Use no-critic GAE advantage computation
  adv_type: gae
=======
  # Use no-critic PPO advantage computation
  adv_type: coding_ppo
>>>>>>> a63e2aa1
  normalize_advantages: False
  early_stop_imp_ratio: 5.0
  use_valid_token_scale: False

  # params for rollout
  sampling_params:
    use_greedy: False
    temperature: 0.1
    top_k: 1000000
    top_p: 1.0
    repetition_penalty: 1.0
    max_new_tokens: ${subtract:${runner.seq_length}, ${data.max_prompt_length}}
    min_new_tokens: 1
    stop: [
      "<|endoftext|>",
      "<|fim_prefix|>",
      "<|fim_middle|>",
      "<|fim_suffix|>",
      "<|fim_pad|>",
      "<|repo_name|>",
      "<|file_sep|>",
      "<|im_start|>",
      "<|im_end|>",
    ]

inference:
  model_arch: ${rollout.model_arch}
  group_name: "InferenceGroup"
  load_from_actor: True
  model:
    tensor_model_parallel_size: 2
    pipeline_model_parallel_size: 1
    sequence_parallel: True

rollout:
  group_name: "RolloutGroup"

  gpu_memory_utilization: 0.55

  model_dir: /path/to/model/Qwen2.5-Coder-1.5B
  model_arch: qwen2.5
  enforce_eager: False         # if False, rollout engine will capture cuda graph, which will take more time to initialize.
  distributed_executor_backend: mp   # ray or mp
  disable_log_stats: False
  detokenize: True            # Whether to detokenize the output.
  padding: null               # will be tokenizer.pad_token_id if null. it is used to filter megatron's padding for rollout engine
  eos: null                   # will be tokenizer.eos_token_id if null.

  rollout_backend: sglang     # online_rl now only support sglang 

  sglang:
    attention_backend: triton # [flashinfer, triton] for more, see sglang's doc
    decode_log_interval: 500000 # the interval for SGLang to log the decode time and other stats.
    use_torch_compile: False # enable torch_compile in SGLang for rollout.
    torch_compile_max_bs: 128 # the maximum batch size for torch compile. If the batch size is larger than this, torch compile will not be used.

  vllm:
    # not used, but reserved to pass config validate
    attention_backend: FLASH_ATTN #[FLASH_ATTN,XFORMERS] for more, see vllm's doc
    enable_chunked_prefill: True  # enable vllm to use chunked_prefill.
    enable_prefix_caching: True   # enable vllm to use prefix_caching.
    enable_flash_infer_sampler: True # if True, vllm will use flashinfer to do sampling.

  return_logprobs: ${not:${algorithm.recompute_logprobs}}

  tensor_parallel_size: 1
  pipeline_parallel_size: 1

  validate_weight: False # whether to send all weights at first for weight comparison.
  validate_save_dir: null # the directory to save the weights for comparison. If validate_weight is True, this will be used to save the weights for comparison.
  print_outputs: False         # whether to print the outputs (token ids, texts, etc.) of rollout engine.

  max_running_requests: 64 # the maximum number of running requests in the rollout engine.
  cuda_graph_max_bs: 128 # the maximum batch size for cuda graph. If the batch size is larger than this, cuda graph will not be used.

data:
  # not used, but reserved to pass config validate
  max_prompt_length: 1024
  rollout_batch_size: 16
  seed: 1234

actor:
  group_name: "ActorGroup"
  training_backend: megatron
  mcore_gpt: True
  spec_name: decoder_gpt

  checkpoint_load_path: null

  offload_optimizer: True
  offload_weight: True
  offload_grad: True

  enable_dp_load_balance: False

  calculate_flops: False

  seed: 1234

  model:
    precision: bf16
    add_bias_linear: False

    tensor_model_parallel_size: 2
    pipeline_model_parallel_size: 1

    activation: swiglu
    sequence_parallel: True
    # recompute_method: block
    # recompute_granularity: selective

    recompute_method: block
    recompute_granularity: full
    recompute_num_layers: 20

    seq_length: ${runner.seq_length}
    encoder_seq_length: ${runner.seq_length}

    normalization: rmsnorm

    position_embedding_type: rope

    apply_rope_fusion: True
    bias_dropout_fusion: False
    persist_layer_norm: False
    bias_activation_fusion: False
    attention_softmax_in_fp32: True
    batch_p2p_comm: False
    variable_seq_lengths: True
    gradient_accumulation_fusion: False
    moe_token_dispatcher_type: alltoall
    use_cpu_initialization: False

  optim:
    optimizer: adam
    bf16: True
    fp16: False
    lr: 2e-06
    adam_beta1: 0.9
    adam_beta2: 0.95
    adam_eps: 1.0e-05
    min_lr: 2.0e-7
    weight_decay: 0.05
    use_distributed_optimizer: True
    overlap_grad_reduce: False
    overlap_param_gather: False
    optimizer_enable_pin: False
    overlap_param_gather_with_optimizer_step: False
    clip_grad: 0.8
    loss_scale: 65536

  lr_sched:
    lr_warmup_fraction: 0.01
    lr_warmup_init: 0.0
    lr_warmup_iters: 0
    max_lr: 2.0e-6
    min_lr: 0.0
    lr_decay_style: constant
    lr_decay_iters: 10

  tokenizer:
    tokenizer_model: ${rollout.model_dir}
    use_fast: False
    trust_remote_code: True
    padding_side: 'right'

  megatron:
    ddp_bucket_size: null
    distributed_backend: nccl # Support 'nccl' and 'gloo'
    distributed_timeout_minutes: 30
    ckpt_format: torch
    use_dist_ckpt: False
    tp_comm_bootstrap_backend: nccl
    tp_comm_overlap_cfg: null # tp_comm_overlap_cfg.yaml
    use_hf_ckpt: True # if true, will transfer hf model to generate megatron checkpoint and use it for training.
    use_profiler: False # if true, will enable torch profiler when training, pay attention it has influence on performance

    ckpt_convertor: # config for ckpt convertor
      model: Qwen2.5-Coder-1.5B
      model_type: null # will be set by hf model's config if null
      hf_model_path: ${rollout.model_dir} # path to the hf model
      save_path: ${runner.output_dir}/${runner.experiment_name}/converted_ckpts/actor
      use_gpu_num : 0
      use_gpu_index: null
      process_num: 16 # number of processes to use for checkpointing
      tensor_model_parallel_size: ${actor.model.tensor_model_parallel_size}
      pipeline_model_parallel_size: ${actor.model.pipeline_model_parallel_size}

    profiler: # profile megatron when inference and traning
      output_dir: ${runner.output_dir}/${runner.experiment_name}/profiler
      activities: ["cpu", "cuda"]
      record_shapes: False
      profile_memory: False
      with_stack: False
      with_flops: False
      with_modules: True
      export_tensorboard: True
      export_chrome_trace: False
      chrome_filename_prefix: "chrome_trace"
      schedule_warmup: 2
      schedule_active: 1
      schedule_repeat: 1 # inference and training will repeat such times
      # schedule_wait: it will be set at runtime

reward:
  # online rl get reward from user judge.
  use_reward_model: False

critic:
  use_critic_model: False

server:
  # online serving and user reward tracking.
  online_router:
    host: 0.0.0.0
    port: 8081

  tracking_rollout:
    host: 0.0.0.0
    port: 8082<|MERGE_RESOLUTION|>--- conflicted
+++ resolved
@@ -78,13 +78,8 @@
   gae_lambda: 0.95
   # value_clip and huber_delta not needed without critic
 
-<<<<<<< HEAD
   # Use no-critic GAE advantage computation
   adv_type: gae
-=======
-  # Use no-critic PPO advantage computation
-  adv_type: coding_ppo
->>>>>>> a63e2aa1
   normalize_advantages: False
   early_stop_imp_ratio: 5.0
   use_valid_token_scale: False

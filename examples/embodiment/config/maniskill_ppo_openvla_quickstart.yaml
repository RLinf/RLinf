--- conflicted
+++ resolved
@@ -1,11 +1,6 @@
 defaults:
-<<<<<<< HEAD
-  - env/train: PutCarrotOnPlateInScene
-  - env/eval: PutCarrotOnPlateInScene
-=======
   - env/manikill_put_carrot_on_plate_in_scene@env.train
   - env/manikill_put_carrot_on_plate_in_scene@env.eval
->>>>>>> f51f855d
   - model/openvla@actor.model
   - training_backend/fsdp@actor.fsdp_config
   - override hydra/job_logging: stdout
@@ -34,11 +29,7 @@
   max_steps: -1
 
   only_eval: False
-<<<<<<< HEAD
-  eval_policy_path: null
-=======
   eval_policy_path: null # Optional: .pt file or None, if None, will use the checkpoint in rollout.model.model_path
->>>>>>> f51f855d
   val_check_interval: -1
   save_interval: 40
   seq_length: 4096
@@ -99,8 +90,6 @@
     auto_reset: True
     ignore_terminations: True
     use_fixed_reset_state_ids: False
-<<<<<<< HEAD
-=======
     max_episode_steps: 80 # max episode steps for truncation
     max_steps_per_rollout_epoch: 80
   eval:
@@ -114,7 +103,6 @@
     video_cfg:
       save_video: True
       video_base_dir: ${runner.logger.log_path}/video/eval
->>>>>>> f51f855d
 
 rollout:
   group_name: "RolloutGroup"

defaults:
<<<<<<< HEAD
  - env/train: PutOnPlateInScene25Main
  - env/eval: maniskill_ood_template
=======
  - env/maniskill_put_on_plate_in_scene_25_main@env.train
  - env/maniskill_ood_template@env.eval
>>>>>>> f51f855d
  - model/openvla_oft@actor.model
  - training_backend/fsdp@actor.fsdp_config
  - override hydra/job_logging: stdout

hydra:
  run:
    dir: .
  output_subdir: null 
  searchpath:
    - file://${oc.env:EMBODIED_PATH}/config/

cluster:
  num_nodes: 1
  component_placement:
    actor,env,rollout: 0-0

runner:
  task_type: embodied
  logger:
    log_path: "../results"
    project_name: rlinf
    experiment_name: "test_openvla"
    logger_backends: ["tensorboard"] # wandb, swanlab

  max_epochs: 1000
  max_steps: -1

  only_eval: False
<<<<<<< HEAD
  eval_policy_path: null
=======
  eval_policy_path: null # Optional: .pt file or None, if None, will use the checkpoint in rollout.model.model_path
>>>>>>> f51f855d
  val_check_interval: -1
  save_interval: 40
  seq_length: 4096
  max_prompt_length: 30

  resume_dir: null

algorithm:
  normalize_advantages: True
  kl_penalty: kl  # how to estimate kl divergence: kl or kl_penalty
  group_size: 1

  rollout_epoch: 1
  eval_rollout_epoch: 1 # set eval_rollout_epoch > 0 when enable runner.only_eval or runner.val_check_interval > 0

  reward_type: action_level
  logprob_type: token_level
  entropy_type: token_level

  adv_type: gae
  loss_type: actor_critic
  loss_agg_func: "token-mean"
  kl_beta: 0.0
  entropy_bonus: 0
  clip_ratio_high: 0.28
  clip_ratio_low: 0.2
  clip_ratio_c: 3.0
  value_clip: 0.2
  
  huber_delta: 10.0

  gamma: 0.99
  gae_lambda: 0.95

  # params for rollout
  sampling_params:
    use_greedy: False
    temperature_train: 1.0
    temperature_eval: 0.6
    top_k: 0
    top_p: 1.0
    repetition_penalty: 1.0

  # length argument for autoregressive sampling
  # max length means max amount of tokens to generate
  length_params:
    max_new_token: null
    max_length: 1024
    min_length: 1

env:
  group_name: "EnvGroup"
  channel:
    name: "env_buffer_list"
    queue_name: "obs_buffer"
    queue_size: 0
  enable_offload: False

  # Override the default values in env/train or env/eval
  train:
    total_num_envs: 8
    auto_reset: True
    use_fixed_reset_state_ids: False
<<<<<<< HEAD
=======
    max_episode_steps: 80 # max episode steps for truncation
    max_steps_per_rollout_epoch: 80
  eval:
    total_num_envs: 16
    auto_reset: True
    ignore_terminations: True
    max_episode_steps: 80
    max_steps_per_rollout_epoch: 80
    use_fixed_reset_state_ids: True
    group_size: 1
    video_cfg:
      save_video: True
      video_base_dir: ${runner.logger.log_path}/video/eval
>>>>>>> f51f855d


rollout:
  group_name: "RolloutGroup"
  channel:
    name: ${env.channel.name}
    queue_name: "action_buffer"
    queue_size: 0
  mode: "colocate"
  backend: "huggingface"
  gpu_memory_utilization: 0.5  # not used in Embodied
  enforce_eager: True  # not used in Embodied
  enable_offload: True
  pipeline_stage_num: 1

  model:
    model_path: "/path/to/model/Openvla-oft-SFT-libero10-trajall/"
    precision: ${actor.model.precision}

actor:
  group_name: "ActorGroup"
  channel:
    name: ${env.channel.name}
    queue_name: "replay_buffer"
    queue_size: 0
  training_backend: "fsdp"
  micro_batch_size: 1 # 1
  global_batch_size: 40 # 640
  seed: 1234
  enable_offload: True

  tokenizer:
    tokenizer_type: "HuggingFaceTokenizer"
    tokenizer_model: "/path/to/model/Openvla-oft-SFT-libero10-trajall/"
    extra_vocab_size: 421
    use_fast: False
    trust_remote_code: True
    padding_side: "right"

  # Override the default values in model/openvla_oft
  model:
    model_path: "/mnt/public/wph/models/robotwin-oft-sft-place_empty_cup_rand-without_action_head/Optional--10000_chkpt"
    model_type: "openvla_oft"

    unnorm_key: bridge_orig

    add_value_head: True
    is_lora: True
    lora_path: /path/to/model/oft-sft/lora_004000

  optim:
    lr: 1.0e-4
    value_lr: 3.0e-3
    adam_beta1: 0.9
    adam_beta2: 0.999
    adam_eps: 1.0e-05
    clip_grad: 10.0
    critic_warmup_steps: 0

  # Override the default values in training_backend/fsdp
  fsdp_config:
    strategy: "fsdp"
    gradient_checkpointing: False
    mixed_precision:
      param_dtype: ${actor.model.precision}
      reduce_dtype: ${actor.model.precision}
      buffer_dtype: ${actor.model.precision}

reward:
  use_reward_model: False

critic:
  use_critic_model: False<|MERGE_RESOLUTION|>--- conflicted
+++ resolved
@@ -1,11 +1,6 @@
 defaults:
-<<<<<<< HEAD
-  - env/train: PutOnPlateInScene25Main
-  - env/eval: maniskill_ood_template
-=======
   - env/maniskill_put_on_plate_in_scene_25_main@env.train
   - env/maniskill_ood_template@env.eval
->>>>>>> f51f855d
   - model/openvla_oft@actor.model
   - training_backend/fsdp@actor.fsdp_config
   - override hydra/job_logging: stdout
@@ -34,11 +29,7 @@
   max_steps: -1
 
   only_eval: False
-<<<<<<< HEAD
-  eval_policy_path: null
-=======
   eval_policy_path: null # Optional: .pt file or None, if None, will use the checkpoint in rollout.model.model_path
->>>>>>> f51f855d
   val_check_interval: -1
   save_interval: 40
   seq_length: 4096
@@ -102,8 +93,6 @@
     total_num_envs: 8
     auto_reset: True
     use_fixed_reset_state_ids: False
-<<<<<<< HEAD
-=======
     max_episode_steps: 80 # max episode steps for truncation
     max_steps_per_rollout_epoch: 80
   eval:
@@ -117,7 +106,6 @@
     video_cfg:
       save_video: True
       video_base_dir: ${runner.logger.log_path}/video/eval
->>>>>>> f51f855d
 
 
 rollout:

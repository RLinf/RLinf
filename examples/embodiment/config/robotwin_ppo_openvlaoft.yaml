defaults:
<<<<<<< HEAD
  - env/train: place_shoe
  - env/eval: place_shoe
=======
  - env/robotwin_place_shoe@env.train
  - env/robotwin_place_shoe@env.eval
>>>>>>> f51f855d
  - model/openvla_oft@actor.model
  - training_backend/fsdp@actor.fsdp_config
  - override hydra/job_logging: stdout

hydra:
  run:
    dir: .
  output_subdir: null 
  searchpath:
    - file://${oc.env:EMBODIED_PATH}/config/
    
cluster:
  num_nodes: 1
  component_placement:
    actor: 0-1
    env: 2-2
    rollout: 3-3

runner:
  task_type: embodied
  logger:
    log_path: "../results"
    project_name: rlinf
    experiment_name: "test_openvla"
    logger_backends: ["tensorboard"] # wandb, swanlab

  max_epochs: 1000
  max_steps: -1

  only_eval: False
<<<<<<< HEAD
  eval_policy_path: null
=======
  eval_policy_path: null # Optional: .pt file or None, if None, will use the checkpoint in rollout.model.model_path
>>>>>>> f51f855d
  val_check_interval: -1
  save_interval: 40
  seq_length: 4096
  max_prompt_length: 50

  resume_dir: null

algorithm:
  normalize_advantages: True
  kl_penalty: kl  # how to estimate kl divergence: kl or kl_penalty
  group_size: 1

  rollout_epoch: 1
  eval_rollout_epoch: 1 # set eval_rollout_epoch > 0 when enable runner.only_eval or runner.val_check_interval > 0

  reward_type: chunk_level
  logprob_type: token_level
  entropy_type: token_level

  adv_type: gae
  loss_type: actor_critic
  loss_agg_func: "token-mean"
  kl_beta: 0.0
  entropy_bonus: 0
  clip_ratio_high: 0.28
  clip_ratio_low: 0.2
  clip_ratio_c: 3.0
  value_clip: 0.2
  huber_delta: 10.0


  gamma: 0.99
  gae_lambda: 0.95

  # params for rollout
  sampling_params:
    use_greedy: False
    temperature_train: 1.0
    temperature_eval: 0.6
    top_k: 50
    top_p: 1.0
    repetition_penalty: 1.0

  # length argument for autoregressive sampling
  # max length means max amount of tokens to generate
  length_params:
    max_new_token: null
    max_length: 1024
    min_length: 1

env:
  group_name: "EnvGroup"
  enable_offload: False

  # Override the default values in env/train or env/eval
  train:
    total_num_envs: 2
<<<<<<< HEAD
=======
  eval:
    total_num_envs: 32
    auto_reset: True
    ignore_terminations: True
    max_episode_steps: 200
    max_steps_per_rollout_epoch: 200
    group_size: 1
    use_fixed_reset_state_ids: True
    video_cfg:
      save_video: True
      video_base_dir: ${runner.logger.log_path}/video/eval
>>>>>>> f51f855d

rollout:
  group_name: "RolloutGroup"
  backend: "huggingface"
  enable_offload: False
  pipeline_stage_num: 1
  model:
    model_type: "openvla_oft"
    model_path: "/path/to/model/Openvla-oft-SFT-libero10-trajall/"
    precision: ${actor.model.precision}

actor:
  group_name: "ActorGroup"
  training_backend: "fsdp"
  micro_batch_size: 1 # 1
  global_batch_size: 40 # 640
  seed: 1234
  enable_offload: False

  # Override the default values in model/openvla_oft
  model:
    model_path: "/mnt/public/wph/models/robotwin2_place_empty_cup_seed1k_sft_aloha_25chunks_10k/"

    model_type: "openvla_oft"
    value_type: ${algorithm.reward_type}  # 'action' or 'token'
    action_dim: 14

    unnorm_key: bridge_orig

    add_value_head: True

  optim:
    lr: 1.0e-4
    value_lr: 3.0e-3
    adam_beta1: 0.9
    adam_beta2: 0.999
    adam_eps: 1.0e-05
    clip_grad: 10.0

  tokenizer:
    tokenizer_type: "HuggingFaceTokenizer"
    tokenizer_model: "/path/to/model/Openvla-oft-SFT-libero10-trajall/"
    use_fast: False
    trust_remote_code: True
    padding_side: "right"

  # Override the default values in training_backend/fsdp
  fsdp_config:
    strategy: "fsdp"
    gradient_checkpointing: False
    mixed_precision:
      param_dtype: ${actor.model.precision}
      reduce_dtype: ${actor.model.precision}
      buffer_dtype: ${actor.model.precision}

reward:
  use_reward_model: False

critic:
  use_critic_model: False<|MERGE_RESOLUTION|>--- conflicted
+++ resolved
@@ -1,11 +1,6 @@
 defaults:
-<<<<<<< HEAD
-  - env/train: place_shoe
-  - env/eval: place_shoe
-=======
   - env/robotwin_place_shoe@env.train
   - env/robotwin_place_shoe@env.eval
->>>>>>> f51f855d
   - model/openvla_oft@actor.model
   - training_backend/fsdp@actor.fsdp_config
   - override hydra/job_logging: stdout
@@ -36,11 +31,7 @@
   max_steps: -1
 
   only_eval: False
-<<<<<<< HEAD
-  eval_policy_path: null
-=======
   eval_policy_path: null # Optional: .pt file or None, if None, will use the checkpoint in rollout.model.model_path
->>>>>>> f51f855d
   val_check_interval: -1
   save_interval: 40
   seq_length: 4096
@@ -98,8 +89,6 @@
   # Override the default values in env/train or env/eval
   train:
     total_num_envs: 2
-<<<<<<< HEAD
-=======
   eval:
     total_num_envs: 32
     auto_reset: True
@@ -111,7 +100,6 @@
     video_cfg:
       save_video: True
       video_base_dir: ${runner.logger.log_path}/video/eval
->>>>>>> f51f855d
 
 rollout:
   group_name: "RolloutGroup"

defaults:
<<<<<<< HEAD
  - env/train: libero_10
  - env/eval: libero_10
=======
  - env/libero_10@env.train
  - env/libero_10@env.eval
>>>>>>> f51f855d
  - model/openvla_oft@actor.model
  - training_backend/fsdp@actor.fsdp_config
  - override hydra/job_logging: stdout

hydra:
  run:
    dir: .
  output_subdir: null
  searchpath:
    - file://${oc.env:EMBODIED_PATH}/config/

cluster:
  num_nodes: 1
  component_placement:
    actor,env,rollout: all

runner:
  task_type: embodied
  logger:
    log_path: "../results"
    project_name: rlinf
    experiment_name: "test_openvla"
    logger_backends: ["tensorboard"] # wandb, swanlab

  max_epochs: 1000
  max_steps: -1

  only_eval: True
<<<<<<< HEAD
  eval_policy_path: null
=======
  eval_policy_path: null # Optional: .pt file or None, if None, will use the checkpoint in rollout.model.model_path
>>>>>>> f51f855d

  val_check_interval: -1
  save_interval: 25
  seq_length: 4096
  max_prompt_length: 128

  resume_dir: null

algorithm:
  normalize_advantages: True
  kl_penalty: kl  # how to estimate kl divergence: kl or kl_penalty
  group_size: 8
  rollout_epoch: 8
  eval_rollout_epoch: 2 # set eval_rollout_epoch > 0 when enable runner.only_eval or runner.val_check_interval > 0
  
  reward_type: action_level  # action_level or chunk_level
  logprob_type: token_level
  entropy_type: token_level

  adv_type: grpo
  loss_type: actor
  loss_agg_func: "token-mean"
  kl_beta: 0.0
  entropy_bonus: 0
  clip_ratio_high: 0.28
  clip_ratio_low: 0.2
  clip_ratio_c: 3.0
  value_clip: 0.2
  huber_delta: 10.0

  gamma: 0.99
  gae_lambda: 0.95

  reward_coef: 5.0

  sampling_params:
    use_greedy: False
    temperature_train: 1.6
    temperature_eval: 1.6
    top_k: -1
    top_p: 1.0
    repetition_penalty: 1.0

  # length argument for autoregressive sampling
  # max length means max amount of tokens to generate
  length_params:
    max_new_token: null
    max_length: 1024
    min_length: 1

  filter_rewards: True
  rewards_lower_bound: 0.5
  rewards_upper_bound: 4.5

env:
  group_name: "EnvGroup"
  enable_offload: False

  eval:
<<<<<<< HEAD
    total_num_envs: 8
    group_size: 1
    max_episode_steps: 512
=======
    total_num_envs: 500
    auto_reset: True
    ignore_terminations: True
    group_size: 1
    max_episode_steps: 512 # max episode steps for truncation
    max_steps_per_rollout_epoch: 512
    use_fixed_reset_state_ids: True
    use_ordered_reset_state_ids: True
    is_eval: True
    video_cfg:
      save_video: True
      video_base_dir: ${runner.logger.log_path}/video/eval
>>>>>>> f51f855d

rollout:
  group_name: "RolloutGroup"
  generation_backend: "huggingface"
  enable_offload: False
  pipeline_stage_num: 1

  model:
    model_path: "/path/to/model/Openvla-oft-SFT-libero10-traj1/"
    precision: ${actor.model.precision}

actor:
  group_name: "ActorGroup"
  training_backend: "fsdp"
  micro_batch_size: 32
  global_batch_size: 8192
  seed: 1234
  enable_offload: False

  # Override the default values in model/openvla_oft
  model:
    model_path: "/path/to/model/Openvla-oft-SFT-libero10-traj1/"
    model_type: "openvla_oft"

  optim:
    lr: 2.0e-5
    value_lr: 3.0e-3
    adam_beta1: 0.9
    adam_beta2: 0.999
    adam_eps: 1.0e-05
    clip_grad: 1.0

  tokenizer:
    tokenizer_type: "HuggingFaceTokenizer"
    tokenizer_model: "/path/to/model/Openvla-oft-SFT-libero10-traj1/"
    use_fast: False
    trust_remote_code: True
    padding_side: "right"
  
  # Override the default values in training_backend/fsdp
  fsdp_config:
    strategy: "fsdp"
    mixed_precision:
      param_dtype: ${actor.model.precision}
      reduce_dtype: ${actor.model.precision}
      buffer_dtype: ${actor.model.precision}

reward:
  use_reward_model: False

critic:
  use_critic_model: False<|MERGE_RESOLUTION|>--- conflicted
+++ resolved
@@ -1,11 +1,6 @@
 defaults:
-<<<<<<< HEAD
-  - env/train: libero_10
-  - env/eval: libero_10
-=======
   - env/libero_10@env.train
   - env/libero_10@env.eval
->>>>>>> f51f855d
   - model/openvla_oft@actor.model
   - training_backend/fsdp@actor.fsdp_config
   - override hydra/job_logging: stdout
@@ -34,11 +29,7 @@
   max_steps: -1
 
   only_eval: True
-<<<<<<< HEAD
-  eval_policy_path: null
-=======
   eval_policy_path: null # Optional: .pt file or None, if None, will use the checkpoint in rollout.model.model_path
->>>>>>> f51f855d
 
   val_check_interval: -1
   save_interval: 25
@@ -98,11 +89,6 @@
   enable_offload: False
 
   eval:
-<<<<<<< HEAD
-    total_num_envs: 8
-    group_size: 1
-    max_episode_steps: 512
-=======
     total_num_envs: 500
     auto_reset: True
     ignore_terminations: True
@@ -115,7 +101,6 @@
     video_cfg:
       save_video: True
       video_base_dir: ${runner.logger.log_path}/video/eval
->>>>>>> f51f855d
 
 rollout:
   group_name: "RolloutGroup"

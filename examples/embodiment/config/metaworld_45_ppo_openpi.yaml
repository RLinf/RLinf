--- conflicted
+++ resolved
@@ -1,11 +1,6 @@
 defaults:
-<<<<<<< HEAD
-  - env/train: metaworld_45_ind
-  - env/eval: metaworld_45_ood
-=======
   - env/metaworld_45_ind@env.train
   - env/metaworld_45_ood@env.eval
->>>>>>> f51f855d
   - model/pi0@actor.model
   - training_backend/fsdp@actor.fsdp_config
   - override hydra/job_logging: stdout
@@ -34,11 +29,7 @@
   max_steps: -1
 
   only_eval: False
-<<<<<<< HEAD
-  eval_policy_path: null
-=======
   eval_policy_path: null # Optional: .pt file or None, if None, will use the checkpoint in rollout.model.model_path
->>>>>>> f51f855d
   val_check_interval: 5
   save_interval: 500
   seq_length: 4096
@@ -100,8 +91,6 @@
   # Override the default values in env/train or env/eval
   train:
     total_num_envs: 64
-<<<<<<< HEAD
-=======
   eval:
     total_num_envs: 100
     auto_reset: True
@@ -113,7 +102,6 @@
     video_cfg:
       save_video: True
       video_base_dir: ${runner.logger.log_path}/video/eval
->>>>>>> f51f855d
 
 rollout:
   group_name: "RolloutGroup"

--- conflicted
+++ resolved
@@ -1,11 +1,6 @@
 defaults:
-<<<<<<< HEAD
-  - env/train: isaaclab_stack_cube
-  - env/eval: isaaclab_stack_cube
-=======
   - env/isaaclab_stack_cube@env.train
   - env/isaaclab_stack_cube@env.eval
->>>>>>> f51f855d
   - model/gr00t@actor.model
   - training_backend/fsdp@actor.fsdp_config
   - override hydra/job_logging: stdout
@@ -36,11 +31,7 @@
   max_steps: -1
 
   only_eval: False
-<<<<<<< HEAD
-  eval_policy_path: null
-=======
   eval_policy_path: null # Optional: .pt file or None, if None, will use the checkpoint in rollout.model.model_path
->>>>>>> f51f855d
   val_check_interval: -1
   save_interval: 100
   seq_length: 4096
@@ -107,8 +98,6 @@
   train:
     total_num_envs: 4
     max_episode_steps: 5
-<<<<<<< HEAD
-=======
     max_steps_per_rollout_epoch: 5
     use_fixed_reset_state_ids: True
 
@@ -123,7 +112,6 @@
       save_video: True
       info_on_video: True
       video_base_dir: ${runner.logger.log_path}/video/eval
->>>>>>> f51f855d
 
 rollout:
   group_name: "RolloutGroup"

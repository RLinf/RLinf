defaults:
<<<<<<< HEAD
  - env/train: libero_130
  - env/eval: libero_130
=======
  - env/libero_130@env.train
  - env/libero_130@env.eval
>>>>>>> f51f855d
  - model/openvla_oft@actor.model
  - training_backend/fsdp@actor.fsdp_config
  - override hydra/job_logging: stdout

hydra:
  run:
    dir: .
  output_subdir: null
  searchpath:
    - file://${oc.env:EMBODIED_PATH}/config/

cluster:
  num_nodes: 1
  component_placement:
    actor,env,rollout: all

runner:
  task_type: embodied
  logger:
    log_path: "../results"
    project_name: rlinf
    experiment_name: "test_openvla"
    logger_backends: ["tensorboard"] # wandb, swanlab

  max_epochs: 1000
  max_steps: -1

  only_eval: False
<<<<<<< HEAD
  eval_policy_path: null
=======
  eval_policy_path: null # Optional: .pt file or None, if None, will use the checkpoint in rollout.model.model_path
>>>>>>> f51f855d
  val_check_interval: -1
  save_interval: 25
  seq_length: 4096
  max_prompt_length: 128

  resume_dir: null

algorithm:
  normalize_advantages: True
  kl_penalty: kl  # how to estimate kl divergence: kl or kl_penalty
  group_size: 8
  rollout_epoch: 64
  eval_rollout_epoch: 1 # set eval_rollout_epoch > 0 when enable runner.only_eval or runner.val_check_interval > 0

  reward_type: action_level  # action_level or chunk_level
  logprob_type: token_level
  entropy_type: token_level

  adv_type: grpo
  loss_type: actor
  loss_agg_func: "token-mean"
  kl_beta: 0.0
  entropy_bonus: 0
  clip_ratio_high: 0.28
  clip_ratio_low: 0.2
  clip_ratio_c: 3.0
  value_clip: 0.2
  huber_delta: 10.0

  gamma: 0.99
  gae_lambda: 0.95

  reward_coef: 5.0

  sampling_params:
    use_greedy: False
    temperature_train: 1.6
    temperature_eval: 1.6
    top_k: -1
    top_p: 1.0
    repetition_penalty: 1.0

  # length argument for autoregressive sampling
  # max length means max amount of tokens to generate
  length_params:
    max_new_token: null
    max_length: 1024
    min_length: 1

  filter_rewards: True
  rewards_lower_bound: 0.5
  rewards_upper_bound: 4.5

env:
  group_name: "EnvGroup"
  enable_offload: False

  # Override the default values in env/train or env/eval
  train:
    total_num_envs: 64
    group_size: ${algorithm.group_size}
<<<<<<< HEAD
    max_episode_steps: 512
    reward_coef: ${algorithm.reward_coef}
=======
    max_episode_steps: 512 # max episode steps for truncation
    max_steps_per_rollout_epoch: 512
    reward_coef: ${algorithm.reward_coef}
  eval:
    total_num_envs: 500
    auto_reset: True
    ignore_terminations: True
    max_episode_steps: 512
    max_steps_per_rollout_epoch: 512
    group_size: 1
    use_fixed_reset_state_ids: True
    is_eval: True
    video_cfg:
      save_video: True
      video_base_dir: ${runner.logger.log_path}/video/eval
>>>>>>> f51f855d

rollout:
  group_name: "RolloutGroup"
  generation_backend: "huggingface"
  enable_offload: False
  pipeline_stage_num: 1

  model:
    model_path: "/path/to/model/RLinf-OpenVLAOFT-LIBERO-130-Base-Lora/"
    precision: ${actor.model.precision}

actor:
  group_name: "ActorGroup"
  training_backend: "fsdp"
  micro_batch_size: 32
  global_batch_size: 16384
  seed: 1234
  enable_offload: False

  # Override the default values in model/openvla_oft
  model:
    model_path: "/path/to/model/RLinf-OpenVLAOFT-LIBERO-130-Base-Lora/"
    model_type: "openvla_oft"

    unnorm_key: libero_130_no_noops_trajall


  optim:
    lr: 2.0e-5
    value_lr: 3.0e-3
    adam_beta1: 0.9
    adam_beta2: 0.999
    adam_eps: 1.0e-05
    clip_grad: 1.0

  tokenizer:
    tokenizer_type: "HuggingFaceTokenizer"
    tokenizer_model: "/path/to/model/RLinf-OpenVLAOFT-LIBERO-130-Base-Lora/"
    use_fast: False
    trust_remote_code: True
    padding_side: "right"

  # Override the default values in training_backend/fsdp
  fsdp_config:
    strategy: "fsdp"
    gradient_checkpointing: True
    mixed_precision:
      param_dtype: ${actor.model.precision}
      reduce_dtype: ${actor.model.precision}
      buffer_dtype: ${actor.model.precision}

reward:
  use_reward_model: False

critic:
  use_critic_model: False<|MERGE_RESOLUTION|>--- conflicted
+++ resolved
@@ -1,11 +1,6 @@
 defaults:
-<<<<<<< HEAD
-  - env/train: libero_130
-  - env/eval: libero_130
-=======
   - env/libero_130@env.train
   - env/libero_130@env.eval
->>>>>>> f51f855d
   - model/openvla_oft@actor.model
   - training_backend/fsdp@actor.fsdp_config
   - override hydra/job_logging: stdout
@@ -34,11 +29,7 @@
   max_steps: -1
 
   only_eval: False
-<<<<<<< HEAD
-  eval_policy_path: null
-=======
   eval_policy_path: null # Optional: .pt file or None, if None, will use the checkpoint in rollout.model.model_path
->>>>>>> f51f855d
   val_check_interval: -1
   save_interval: 25
   seq_length: 4096
@@ -100,10 +91,6 @@
   train:
     total_num_envs: 64
     group_size: ${algorithm.group_size}
-<<<<<<< HEAD
-    max_episode_steps: 512
-    reward_coef: ${algorithm.reward_coef}
-=======
     max_episode_steps: 512 # max episode steps for truncation
     max_steps_per_rollout_epoch: 512
     reward_coef: ${algorithm.reward_coef}
@@ -119,7 +106,6 @@
     video_cfg:
       save_video: True
       video_base_dir: ${runner.logger.log_path}/video/eval
->>>>>>> f51f855d
 
 rollout:
   group_name: "RolloutGroup"

--- conflicted
+++ resolved
@@ -1,11 +1,6 @@
 defaults:
-<<<<<<< HEAD
-  - env/train: behavior_r1pro
-  - env/eval: behavior_r1pro
-=======
   - env/behavior_r1pro@env.train
   - env/behavior_r1pro@env.eval
->>>>>>> f51f855d
   - model/openvla_oft@actor.model
   - training_backend/fsdp@actor.fsdp_config
   - override hydra/job_logging: stdout
@@ -36,11 +31,7 @@
   max_steps: -1
 
   only_eval: False
-<<<<<<< HEAD
-  eval_policy_path: null
-=======
   eval_policy_path: null # Optional: .pt file or None, if None, will use the checkpoint in rollout.model.model_path
->>>>>>> f51f855d
   val_check_interval: -1
   save_interval: 40
   seq_length: 4096
@@ -97,8 +88,6 @@
   # Override the default values in env/train or env/eval
   train:
     total_num_envs: 2
-<<<<<<< HEAD
-=======
     max_episode_steps: 2000 # max episode steps for truncation
     max_steps_per_rollout_epoch: 2000
   eval:
@@ -108,7 +97,6 @@
     video_cfg:
       save_video: True
       video_base_dir: ${runner.logger.log_path}/video/eval
->>>>>>> f51f855d
 
 rollout:
   group_name: "RolloutGroup"

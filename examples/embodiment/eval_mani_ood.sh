--- conflicted
+++ resolved
@@ -9,13 +9,8 @@
 export HYDRA_FULL_ERROR=1
 
 EVAL_NAME=YOUR_EVAL_NAME
-<<<<<<< HEAD
-CKPT_PATH=YOUR_CKPT_PATH        # .pt file
-CONFIG_NAME=YOUR_CFG_NAME       # env.eval must be maniskill_ood_template
-=======
 CKPT_PATH=YOUR_CKPT_PATH           # Optional: .pt file or None, if None, will use the checkpoint in rollout.model.model_path
 CONFIG_NAME=YOUR_CFG_NAME          # env.eval must be maniskill_ood_template
->>>>>>> f51f855d
 TOTAL_NUM_ENVS=YOUR_TOTAL_NUM_ENVS # total number of evaluation environments
 EVAL_ROLLOUT_EPOCH=YOUR_EVAL_ROLLOUT_EPOCH # eval rollout epoch, total_trajectory_num = eval_rollout_epoch * total_num_envs
 

# Copyright 2025 The RLinf Authors.
#
# Licensed under the Apache License, Version 2.0 (the "License");
# you may not use this file except in compliance with the License.
# You may obtain a copy of the License at
#
#     https://www.apache.org/licenses/LICENSE-2.0
#
# Unless required by applicable law or agreed to in writing, software
# distributed under the License is distributed on an "AS IS" BASIS,
# WITHOUT WARRANTIES OR CONDITIONS OF ANY KIND, either express or implied.
# See the License for the specific language governing permissions and
# limitations under the License.


import os
from dataclasses import dataclass
from typing import Optional

import torch
import yaml
from omegaconf.dictconfig import DictConfig
from transformers import AutoConfig


@dataclass
class ConvertorConfig:
    # from HuggingFace config and ckpt_cfg
    load_path: str = None
    save_path: str = None
    num_layers: int = None
    num_attention_heads: int = None
    num_query_groups: int = None
    head_dim: int = None
    tie_word_embeddings: bool = None
    model_type: str = None
    model: str = None

    # from default_args.yaml
    attn_type: str = None
    use_q_lora: bool = None
    use_qkv_bias: bool = None
    use_qk_norm: bool = None
    mlp_type: str = None
    num_experts: Optional[int] = None
    use_shared_experts: bool = False
    hf_share_experts_prefix: Optional[str] = None
    use_expert_bias: bool = False
    use_shared_experts_gate: bool = False
    first_dense: int = 0

    # from ckpt_cfg
    iteration: int = -1
    process_num: int = 1
    tp_size: int = 1
    tpe_size: int = 1
    ep_size: int = 1
    pp_size: int = 1
    schedular: str = "1f1b"
    pp_stages: Optional[list[int]] = None

    # from runtime parameters
    use_gpu_num: int = 0
    use_gpu_index: Optional[list[int]] = None

    # precision
    linear_trans: str = "auto"
    layernorm_trans: str = "auto"
    router_trans: str = "auto"

    # special for mg
    te_ln_linear_qkv: bool = True
    te_ln_linear_mlp_fc1: bool = True
    te_ln_add_extra_state: Optional[str] = (
        "tensor_pickle_none"  # avail in [None, 'none', 'tensor_pickle_none', 'tensor_0_dim']
    )
    grouped_gemm: Optional[str] = None  # avail in [None, 'te']


def load_convertor_config(hf_ckpt_path: str, ckpt_cfg: DictConfig) -> ConvertorConfig:
    hf_config = AutoConfig.from_pretrained(hf_ckpt_path, trust_remote_code=True)
    convertor_config = ConvertorConfig()
    convertor_config.load_path = hf_ckpt_path

    convertor_config.num_layers = ckpt_cfg.get("num_hidden_layers", None)

    convertor_config.num_attention_heads = hf_config.num_attention_heads
    # num_key_value_heads is gqa/mqa num_groups
    num_kv_heads = getattr(
        hf_config, "num_key_value_heads", hf_config.num_attention_heads
    )
    convertor_config.num_query_groups = getattr(
        hf_config, "num_query_groups", num_kv_heads
    )

    convertor_config.head_dim = getattr(hf_config, "head_dim", None)
    if convertor_config.head_dim is None:
        convertor_config.head_dim = (
            hf_config.hidden_size // hf_config.num_attention_heads
        )

    assert (
        convertor_config.num_query_groups is not None
        and convertor_config.num_query_groups > 0
    ), "num_query_groups must be specified and greater than 0."
    assert (
        convertor_config.num_attention_heads is not None
        and convertor_config.num_attention_heads > 0
    ), "num_attention_heads must be specified and greater than 0."

    if ckpt_cfg.use_gpu_num is None:
        convertor_config.use_gpu_num = torch.cuda.device_count()
    else:
        convertor_config.use_gpu_num = ckpt_cfg.use_gpu_num
    if ckpt_cfg.use_gpu_index is not None:
        assert len(ckpt_cfg.use_gpu_index) == convertor_config.use_gpu_num, (
            "use_gpu_index length must match use_gpu_num"
        )

    if ckpt_cfg.model_type is None:
        convertor_config.model_type = hf_config.model_type
    else:
        convertor_config.model_type = ckpt_cfg.model_type

    script_path = os.path.dirname(os.path.abspath(__file__))
    with open(f"{script_path}/default_args.yaml") as default_args_file:
        default_args = yaml.safe_load(default_args_file)

    model_defaults = default_args["explict_model"]
    model_type_defaults = default_args["model_type"]

    assert ckpt_cfg.model is not None, "model must be specified in config file."

    convertor_config.model = ckpt_cfg.model
    assert convertor_config.model in model_defaults, (
        f"Model {convertor_config.model} not found in supported list."
    )
    convertor_config.model_type = model_defaults[convertor_config.model]["model_type"]
    for key, value in model_defaults[convertor_config.model].items():
        if getattr(convertor_config, key, None) is None:
            setattr(convertor_config, key, value)

    if ckpt_cfg.model_type is not None:
        assert (
            convertor_config.model_type
            == model_defaults[convertor_config.model]["model_type"]
        ), (
            f"Model type {convertor_config.model_type} does not match expected {model_defaults[convertor_config.model]['model_type']} for model {convertor_config.model}."
        )

    assert convertor_config.model_type in model_type_defaults, (
        f"Model type {convertor_config.model_type} not found in supported list."
    )

    for key, value in model_type_defaults[convertor_config.model_type].items():
        if getattr(convertor_config, key, None) is None:
            setattr(convertor_config, key, value)

    assert convertor_config.attn_type is not None

    if convertor_config.attn_type == "mla":
        assert (
            convertor_config.use_q_lora is None
            and convertor_config.num_attention_heads is None
            and convertor_config.num_query_groups is None
        )
    elif convertor_config.attn_type == "gqa":
        assert convertor_config.use_q_lora is None
        if convertor_config.use_qkv_bias is None:
            convertor_config.use_qkv_bias = False
        if convertor_config.use_qk_norm is None:
            pass
    convertor_config.process_num = ckpt_cfg.process_num
    convertor_config.save_path = ckpt_cfg.save_path
    convertor_config.tp_size = ckpt_cfg.tensor_model_parallel_size
    convertor_config.pp_size = ckpt_cfg.pipeline_model_parallel_size
    convertor_config.ep_size = getattr(ckpt_cfg, "expert_model_parallel_size", 1)
    convertor_config.tpe_size = getattr(ckpt_cfg, "expert_tensor_parallel_size", 1)

    if convertor_config.mlp_type == "moe":
        if convertor_config.use_shared_experts is None:
            convertor_config.use_shared_experts = False
        if convertor_config.use_shared_experts:
            if convertor_config.use_expert_bias is None:
                convertor_config.use_expert_bias = False
            if convertor_config.use_shared_experts_gate is None:
                convertor_config.use_shared_experts_gate = False
            assert convertor_config.hf_share_experts_prefix is not None

        if convertor_config.first_dense is None:
            convertor_config.first_dense = 0
        if convertor_config.num_experts is None:
            convertor_config.num_experts = getattr(hf_config, "num_experts", None)
        convertor_config.grouped_gemm = ckpt_cfg.get("grouped_gemm", None)
        assert convertor_config.grouped_gemm in [None, "te"]
        assert convertor_config.num_experts is not None
    else:
        assert convertor_config.num_experts in (0, None)
        convertor_config.num_experts = 0

    if convertor_config.tie_word_embeddings is None:
        convertor_config.tie_word_embeddings = getattr(
            hf_config, "tie_word_embeddings", False
        )

    if convertor_config.num_layers is None:
        convertor_config.num_layers = getattr(hf_config, "num_hidden_layers", None)
    assert (
        convertor_config.num_layers is not None and convertor_config.num_layers > 0
    ), "num_layers must be specified and greater than 0."

<<<<<<< HEAD
    convertor_config.te_ln_linear_qkv = getattr(ckpt_cfg, "te_ln_linear_qkv", True)
    convertor_config.te_ln_linear_mlp_fc1 = getattr(
        ckpt_cfg, "te_ln_linear_mlp_fc1", True
    )
    convertor_config.te_ln_add_extra_state = getattr(
        ckpt_cfg, "te_ln_add_extra_state", None
    )
=======
    if hasattr(ckpt_cfg, "te_ln_linear_qkv"):
        convertor_config.te_ln_linear_qkv = ckpt_cfg.te_ln_linear_qkv

    if hasattr(ckpt_cfg, "te_ln_linear_mlp_fc1"):
        convertor_config.te_ln_linear_mlp_fc1 = ckpt_cfg.te_ln_linear_mlp_fc1

    if hasattr(ckpt_cfg, "te_ln_add_extra_state"):
        convertor_config.te_ln_add_extra_state = ckpt_cfg.te_ln_add_extra_state
>>>>>>> 59833809

    return convertor_config<|MERGE_RESOLUTION|>--- conflicted
+++ resolved
@@ -209,15 +209,6 @@
         convertor_config.num_layers is not None and convertor_config.num_layers > 0
     ), "num_layers must be specified and greater than 0."
 
-<<<<<<< HEAD
-    convertor_config.te_ln_linear_qkv = getattr(ckpt_cfg, "te_ln_linear_qkv", True)
-    convertor_config.te_ln_linear_mlp_fc1 = getattr(
-        ckpt_cfg, "te_ln_linear_mlp_fc1", True
-    )
-    convertor_config.te_ln_add_extra_state = getattr(
-        ckpt_cfg, "te_ln_add_extra_state", None
-    )
-=======
     if hasattr(ckpt_cfg, "te_ln_linear_qkv"):
         convertor_config.te_ln_linear_qkv = ckpt_cfg.te_ln_linear_qkv
 
@@ -226,6 +217,5 @@
 
     if hasattr(ckpt_cfg, "te_ln_add_extra_state"):
         convertor_config.te_ln_add_extra_state = ckpt_cfg.te_ln_add_extra_state
->>>>>>> 59833809
 
     return convertor_config
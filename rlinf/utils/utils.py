# Copyright 2025 The RLinf Authors.
#
# Licensed under the Apache License, Version 2.0 (the "License");
# you may not use this file except in compliance with the License.
# You may obtain a copy of the License at
#
#     https://www.apache.org/licenses/LICENSE-2.0
#
# Unless required by applicable law or agreed to in writing, software
# distributed under the License is distributed on an "AS IS" BASIS,
# WITHOUT WARRANTIES OR CONDITIONS OF ANY KIND, either express or implied.
# See the License for the specific language governing permissions and
# limitations under the License.

import atexit
import gc
import os
import sys
from contextlib import contextmanager
from functools import partial, wraps

import torch
import torch.nn.functional as F


def clear_memory(sync=True):
    if sync:
        torch.cuda.synchronize()
    gc.collect()
    torch.cuda.empty_cache()


def apply_func_to_dict(func, dictionary):
    return {k: func(v) for k, v in dictionary.items()}


def move_to_device_if_tensor(device, item):
    if torch.is_tensor(item):
        item = item.to(device)
    return item


cuda_dict = partial(apply_func_to_dict, partial(move_to_device_if_tensor, "cuda"))
cpu_dict = partial(apply_func_to_dict, partial(move_to_device_if_tensor, "cpu"))


def retrieve_model_state_dict_in_cpu(model):
    """get a copy of the model states in CPU"""
    cpu_dict = {}

    for name, item in model.state_dict().items():
        if isinstance(item, torch.Tensor):
            item = item.detach().to(device="cpu", non_blocking=True, copy=True)

        cpu_dict[name] = item

    torch.cuda.synchronize()
    return cpu_dict


@torch.no_grad()
def swap_dict(resident_model, cpu_weights, offload_onto_cpu=True):
    """swap the state dict with a specified state dict, and offload the current state dict onto CPU
    if needed
    """
    offloaded_weights = {}

    if offload_onto_cpu:
        offloaded_weights = retrieve_model_state_dict_in_cpu(resident_model)

    resident_model.load_state_dict(cpu_weights)
    return offloaded_weights


@contextmanager
def cpu_weight_swap(resident_model, cpu_weights):
    """swap the weights into GPU, and then swap it out once return"""
    cpu_dict = swap_dict(resident_model, cpu_weights)

    try:
        yield

    finally:
        swap_dict(resident_model, cpu_dict, offload_onto_cpu=False)


def configure_batch_sizes(rank, mbs, gbs, dp=1):
    from megatron.core.num_microbatches_calculator import (
        reconfigure_num_microbatches_calculator,
    )

    reconfigure_num_microbatches_calculator(
        rank=rank,
        rampup_batch_size=None,
        global_batch_size=gbs,
        micro_batch_size=mbs,
        data_parallel_size=dp,
    )


def masked_mean(values, mask, axis=None):
    """Compute mean of tensor with a masked values."""
    if (~mask).all():
        return (values * mask).sum(axis=axis)
    else:
        return (values * mask).sum(axis=axis) / mask.sum(axis=axis)


def masked_sum(values, mask, axis=None):
    """Compute mean of tensor with a masked values."""
    return (values * mask).sum(axis=axis)


def seq_mean_token_sum(values, mask):
    seq_losses = torch.sum(values * mask, dim=-1)  # token-sum
    loss = torch.mean(seq_losses)  # seq-mean
    return loss


def seq_mean_token_mean(values, mask):
    seq_losses = torch.sum(values * mask, dim=-1) / torch.sum(
        mask, dim=-1
    )  # token-mean
    loss = torch.mean(seq_losses)  # seq-mean
    return loss


<<<<<<< HEAD
def masked_mean_ratio(values, mask, loss_mask_ratio=None):
    # for embodied tasks
    return (values / loss_mask_ratio * mask).mean()


def raw_mean(values, mask, axis=0):
    if mask is not None:
        return (values * mask).mean()
    else:
        return values.mean()
=======
def logprobs_from_logits_flash_attn(logits, labels, inplace_backward=True):
    from flash_attn.ops.triton.cross_entropy import cross_entropy_loss

    output = cross_entropy_loss(logits, labels, inplace_backward=inplace_backward)
    assert isinstance(output, tuple), (
        "please make sure flash-attn>=2.4.3 where cross_entropy_loss returns Tuple[losses, z_losses]."
    )
    return -output[0]


def compute_logprobs_from_logits(logits, target, task_type="embodied"):
    if task_type == "embodied":
        logprobs = -F.cross_entropy(
            logits, target=target, reduction="none"
        )  # [B, action-dim]
        return logprobs
    batch_dim = logits.shape[:-1]
    last_dim = logits.shape[-1]
    logits = logits.reshape(-1, last_dim)
    labels = target.reshape(-1)
    logprobs = logprobs_from_logits_flash_attn(
        logits, labels=labels, inplace_backward=False
    )
    logprobs = logprobs.view(*batch_dim)
    return logprobs


def entropy_from_logits(logits: torch.Tensor):
    """Calculate entropy from logits."""
    pd = torch.nn.functional.softmax(logits, dim=-1)
    entropy = torch.logsumexp(logits, dim=-1) - torch.sum(pd * logits, dim=-1)
    return entropy


def compute_entropy_from_logits(logits, epsilon=1e-10, task_type="embodied"):
    """
    Compute entropy by logits.

    Args:
        logits: [B, vocab-size, seq-len]
    Returns:
        entropy: [B, seq-len]
    """
    if task_type == "embodied":
        all_probs = F.softmax(logits, dim=1)  # [B, vocab-size, seq-len]
        all_log_probs = torch.log(all_probs + epsilon)
        entropy = -torch.sum(all_probs * all_log_probs, dim=1)  # [B, seq-len]
        return entropy
    return entropy_from_logits(logits=logits)
>>>>>>> 7fe00ed5


class DualOutput:
    def __init__(self, file, terminal):
        self.file = file
        self.terminal = terminal

    def write(self, message):
        self.terminal.write(message)
        self.file.write(message)
        self.flush()  # Flush immediately to ensure the data is written.

    def flush(self):
        self.terminal.flush()
        self.file.flush()

    def fileno(self):
        # Return the terminal's fileno to maintain expected behavior
        return self.terminal.fileno()

    def isatty(self):
        return self.terminal.isatty()

    def close(self):
        self.flush()
        self.file.close()

    def readable(self):
        return False

    def writable(self):
        return True

    def seekable(self):
        return False


def output_redirector(func):
    @wraps(func)
    def wrapper(cfg, *args, **kwargs):
        log_path = os.path.join(
            cfg.runner.output_dir, cfg.runner.experiment_name, "log", "main.log"
        )
        os.makedirs(os.path.dirname(log_path), exist_ok=True)

        f = open(log_path, "w", encoding="utf-8", buffering=1)

        def close():
            dual_out.flush()
            dual_err.flush()
            f.flush()
            f.close()

        atexit.register(close)

        dual_out = DualOutput(f, sys.stdout)
        dual_err = DualOutput(f, sys.stderr)

        old_stdout = sys.stdout
        old_stderr = sys.stderr
        try:
            sys.stdout = dual_out
            sys.stderr = dual_err
            return func(cfg, *args, **kwargs)

        except Exception as e:
            import traceback

            error_msg = f"\nException occurred: {e}\n{traceback.format_exc()}\n"
            dual_err.write(error_msg)
            dual_err.flush()
            f.flush()
            raise

        finally:
            sys.stdout = old_stdout
            sys.stderr = old_stderr

    return wrapper<|MERGE_RESOLUTION|>--- conflicted
+++ resolved
@@ -125,7 +125,6 @@
     return loss
 
 
-<<<<<<< HEAD
 def masked_mean_ratio(values, mask, loss_mask_ratio=None):
     # for embodied tasks
     return (values / loss_mask_ratio * mask).mean()
@@ -136,7 +135,8 @@
         return (values * mask).mean()
     else:
         return values.mean()
-=======
+
+
 def logprobs_from_logits_flash_attn(logits, labels, inplace_backward=True):
     from flash_attn.ops.triton.cross_entropy import cross_entropy_loss
 
@@ -186,7 +186,6 @@
         entropy = -torch.sum(all_probs * all_log_probs, dim=1)  # [B, seq-len]
         return entropy
     return entropy_from_logits(logits=logits)
->>>>>>> 7fe00ed5
 
 
 class DualOutput:

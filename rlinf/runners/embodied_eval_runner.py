# Copyright 2025 The RLinf Authors.
#
# Licensed under the Apache License, Version 2.0 (the "License");
# you may not use this file except in compliance with the License.
# You may obtain a copy of the License at
#
#     https://www.apache.org/licenses/LICENSE-2.0
#
# Unless required by applicable law or agreed to in writing, software
# distributed under the License is distributed on an "AS IS" BASIS,
# WITHOUT WARRANTIES OR CONDITIONS OF ANY KIND, either express or implied.
# See the License for the specific language governing permissions and
# limitations under the License.

from omegaconf.dictconfig import DictConfig

from rlinf.scheduler import Channel
from rlinf.scheduler import WorkerGroupFuncResult as Handle
from rlinf.utils.distributed import ScopedTimer
from rlinf.utils.logging import get_logger
from rlinf.utils.metric_logger import MetricLogger
from rlinf.utils.metric_utils import compute_evaluate_metrics
from rlinf.workers.env.env_worker import EnvWorker
from rlinf.workers.rollout.hf.huggingface_worker import MultiStepRolloutWorker


class EmbodiedEvalRunner:
    def __init__(
        self,
        cfg: DictConfig,
        rollout: MultiStepRolloutWorker,
        env: EnvWorker,
        run_timer=None,
    ):
        self.cfg = cfg
        self.rollout = rollout
        self.env = env

        # Data channels
        self.env_channel = Channel.create("Env")
        self.rollout_channel = Channel.create("Rollout")

        # this timer checks if we should stop training
        self.run_timer = run_timer

        self.timer = ScopedTimer(reduction="max", sync_cuda=False)
        self.metric_logger = MetricLogger(cfg)

    def _load_eval_policy(self):
        assert self.cfg.runner.eval_policy_path is not None, (
            "eval_policy_path must be provided when only_eval is True"
        )
        self.rollout.load_checkpoint(self.cfg.runner.eval_policy_path).wait()

    def init_workers(self):
        self.rollout.init_worker().wait()
        self.env.init_worker().wait()
        self._load_eval_policy()

        self.logger = get_logger()

    def _load_eval_policy(self):
        self.rollout.load_checkpoint(self.cfg.runner.eval_policy_path).wait()

    def init_workers(self):
        self.rollout.init_worker().wait()
        self.env.init_worker().wait()

        if self.cfg.runner.eval_policy_path is not None:
            self.logger.info(
                f"Using checkpoint for evaluation (from runner.eval_policy_path): {self.cfg.runner.eval_policy_path}"
            )
            self._load_eval_policy()
        else:
            self.logger.info(
                f"Using checkpoint for evaluation (from rollout.model.model_path): {self.cfg.rollout.model.model_path}"
            )

    def evaluate(self):
        env_handle: Handle = self.env.evaluate(
            input_channel=self.rollout_channel, output_channel=self.env_channel
        )
        rollout_handle: Handle = self.rollout.evaluate(
            input_channel=self.env_channel, output_channel=self.rollout_channel
        )
        env_results = env_handle.wait()
        rollout_handle.wait()
        eval_metrics_list = [results for results in env_results if results is not None]
        eval_metrics = compute_evaluate_metrics(eval_metrics_list)
        return eval_metrics

    def run(self):
        eval_metrics = self.evaluate()
        eval_metrics = {f"eval/{k}": v for k, v in eval_metrics.items()}
<<<<<<< HEAD
=======
        self.logger.info(eval_metrics)
>>>>>>> f51f855d
        self.metric_logger.log(step=0, data=eval_metrics)

        self.metric_logger.finish()<|MERGE_RESOLUTION|>--- conflicted
+++ resolved
@@ -92,10 +92,7 @@
     def run(self):
         eval_metrics = self.evaluate()
         eval_metrics = {f"eval/{k}": v for k, v in eval_metrics.items()}
-<<<<<<< HEAD
-=======
         self.logger.info(eval_metrics)
->>>>>>> f51f855d
         self.metric_logger.log(step=0, data=eval_metrics)
 
         self.metric_logger.finish()
# Copyright 2025 The RLinf Authors.
#
# Licensed under the Apache License, Version 2.0 (the "License");
# you may not use this file except in compliance with the License.
# You may obtain a copy of the License at
#
#     https://www.apache.org/licenses/LICENSE-2.0
#
# Unless required by applicable law or agreed to in writing, software
# distributed under the License is distributed on an "AS IS" BASIS,
# WITHOUT WARRANTIES OR CONDITIONS OF ANY KIND, either express or implied.
# See the License for the specific language governing permissions and
# limitations under the License.

import logging
import os
from typing import Dict

import pandas as pd
import torch
from omegaconf.dictconfig import DictConfig
from torch.utils.data import Dataset, RandomSampler, SequentialSampler
from torchdata.stateful_dataloader import StatefulDataLoader
from tqdm import tqdm

from rlinf.data.io_struct import RolloutRequest
from rlinf.scheduler import Channel
from rlinf.utils.data_iter_utils import split_list
from rlinf.utils.distributed import ScopedTimer
from rlinf.utils.metric_logger import MetricLogger
from rlinf.utils.placement import ModelParallelComponentPlacement
from rlinf.utils.runner_utils import check_progress, local_mkdir_safe
from rlinf.utils.timers import Timer
from rlinf.workers.actor.megatron_actor_worker import MegatronActor
from rlinf.workers.inference.megatron_inference_worker import MegatronInference
from rlinf.workers.rollout.sglang.sglang_worker import (
    AsyncSGLangWorker,
    SGLangWorker,
)

logging.getLogger().setLevel(logging.INFO)


class MathRunner:
    """Runner for math model training."""

    def __init__(
        self,
        cfg: DictConfig,
        placement: ModelParallelComponentPlacement,
        train_dataset: Dataset,
        val_dataset: Dataset,
        rollout: SGLangWorker,
        inference: MegatronInference,
        actor: MegatronActor,
        reward=None,
    ):
        """"""
        self.cfg = cfg
        self.component_placement = placement

        # Workers
        self.rollout = rollout
        self.actor = actor
        # Collocated mode uses actor as inference
        self.inference = inference if inference is not None else self.actor
        self.reward = reward if reward is not None else self.actor

        # Data channels
        self.dataloader_channel = Channel.create("DataLoader")
        self.rollout_channel = Channel.create("Rollout")
        if self.inference is not None:
            self.inference_channel = Channel.create("Inference")
        self.actor_channel = Channel.create("Actor")

        # Configurations
        self.compute_ref_logprobs = self.cfg.algorithm.kl_beta > 0
<<<<<<< HEAD
        self.recompute_logprobs = (
            self.cfg.rollout.recompute_logprobs
            or self.cfg.algorithm.get("importance_sampling_fix", False)
        )
=======
        self.recompute_logprobs = self.cfg.algorithm.recompute_logprobs
>>>>>>> e5692cf2
        self.consumed_samples = 0
        self.global_steps = 0

        # Build dataloader and compute `max_steps`
        self._build_dataloader(train_dataset, val_dataset)
        self._set_max_steps()

        # Wandb table
        self.train_df = pd.DataFrame(columns=["step", "prompt", "response", "reward"])
        self.val_df = pd.DataFrame(columns=["step", "prompt", "response", "reward"])

        # Timers
        self.timer = ScopedTimer(reduction="max", sync_cuda=False)
        self.run_timer = Timer(None)  # Timer that checks if we should stop training

        self.metric_logger = MetricLogger(cfg)

    def _build_dataloader(self, train_dataset, val_dataset, collate_fn=None):
        """
        Creates the train and validation dataloaders.
        """
        self.train_dataset, self.val_dataset = train_dataset, val_dataset
        if collate_fn is None:
            from rlinf.data.datasets import collate_fn

        # Use a sampler to facilitate checkpoint resumption.
        # If shuffling is enabled in the data configuration, create a random sampler.
        if self.cfg.data.shuffle:
            train_dataloader_generator = torch.Generator()
            train_dataloader_generator.manual_seed(self.cfg.data.get("seed", 1))
            sampler = RandomSampler(
                data_source=self.train_dataset, generator=train_dataloader_generator
            )
        else:
            # If shuffling is disabled, use a sequential sampler to iterate through the dataset in order.
            sampler = SequentialSampler(data_source=self.train_dataset)

        num_workers = self.cfg.data.num_workers

        self.train_dataloader = StatefulDataLoader(
            dataset=self.train_dataset,
            batch_size=self.cfg.data.rollout_batch_size,
            num_workers=num_workers,
            drop_last=True,
            collate_fn=collate_fn,
            sampler=sampler,
        )

        val_batch_size = (
            self.cfg.data.val_rollout_batch_size
        )  # Prefer config value if set
        if val_batch_size is None:
            val_batch_size = len(self.val_dataset)

        self.val_dataloader = StatefulDataLoader(
            dataset=self.val_dataset,
            batch_size=val_batch_size,
            num_workers=num_workers,
            shuffle=self.cfg.data.get("validation_shuffle", True),
            drop_last=False,
            collate_fn=collate_fn,
        )

        assert len(self.train_dataloader) >= 1, "Train dataloader is empty!"
        assert len(self.val_dataloader) >= 1, "Validation dataloader is empty!"

        logging.info(
            f"Size of train dataloader: {len(self.train_dataloader)}, Size of val dataloader: "
            f"{len(self.val_dataloader)}"
        )

    def init_workers(self):
        # init rollout engine
        self.rollout.init_worker().wait()

        if self.cfg.runner.resume_dir is None:
            logging.info("Training from scratch")
            if (
                self.cfg.actor.training_backend == "megatron"
                and self.cfg.actor.megatron.use_hf_ckpt
            ):
                from tools.ckpt_convertor.convert_hf_to_mg import convert_hf_to_mg

                convert_hf_to_mg(
                    self.cfg.actor.megatron.ckpt_convertor.hf_model_path,
                    self.cfg.actor.megatron.ckpt_convertor,
                )
            self.actor.init_worker().wait()
            return

        logging.info(f"Load from checkpoint folder: {self.cfg.runner.resume_dir}")
        # set global step
        self.global_steps = int(self.cfg.runner.resume_dir.split("global_step_")[-1])

        logging.info(f"Setting global step to {self.global_steps}")

        actor_checkpoint_path = os.path.join(self.cfg.runner.resume_dir, "actor")

        # load actor
        self.actor.init_worker().wait()
        self.actor.load_checkpoint(actor_checkpoint_path).wait()
        # load data
        dataloader_local_path = os.path.join(self.cfg.runner.resume_dir, "data/data.pt")
        if os.path.exists(dataloader_local_path):
            dataloader_state_dict = torch.load(
                dataloader_local_path, weights_only=False
            )
            self.train_dataloader.load_state_dict(dataloader_state_dict)
        else:
            logging.warning(
                f"Warning: No dataloader state found at {dataloader_local_path}, will start from scratch"
            )

    def _compute_flops_metrics(self, time_metrics, act_rollout_metrics) -> dict:
        rollout_time = time_metrics.get("rollout")
        inference_time = time_metrics.get("prev_logprobs")
        training_time = time_metrics.get("actor_training")

        num_gpus_actor = self.component_placement.actor_world_size
        num_gpus_inference = self.component_placement.inference_world_size
        num_gpus_rollout = self.component_placement.rollout_world_size

        generation_tflops = act_rollout_metrics["generation_tflops"]
        inference_tflops = act_rollout_metrics["inference_tflops"]
        training_tflops = act_rollout_metrics["training_tflops"]

        flops_metrics = {
            "rollout_tflops_per_gpu": 0.0,
            "inference_tflops_per_gpu": 0.0,
            "training_tflops_per_gpu": 0.0,
        }
        if rollout_time > 0 and generation_tflops > 0:
            flops_metrics["rollout_tflops_per_gpu"] = (
                generation_tflops / rollout_time / num_gpus_rollout
            )

        if inference_time > 0 and inference_tflops > 0:
            flops_metrics["inference_tflops_per_gpu"] = (
                inference_tflops / inference_time / num_gpus_inference
            )

        if training_time > 0 and training_tflops > 0:
            flops_metrics["training_tflops_per_gpu"] = (
                training_tflops / training_time / num_gpus_actor
            )

        return flops_metrics

    def _save_checkpoint(self):
        base_output_dir = os.path.join(
            self.cfg.runner.output_dir,
            self.cfg.runner.experiment_name,
            f"checkpoints/global_step_{self.global_steps}",
        )
        actor_save_path = os.path.join(base_output_dir, "actor")
        data_save_path = os.path.join(base_output_dir, "data")

        # actor
        self.actor.save_checkpoint(actor_save_path, self.global_steps).wait()

        # data
        local_mkdir_safe(data_save_path)
        dataloader_local_path = os.path.join(data_save_path, "data.pt")
        dataloader_state_dict = self.train_dataloader.state_dict()
        torch.save(dataloader_state_dict, dataloader_local_path)

    def _set_max_steps(self):
        self.num_steps_per_epoch = len(self.train_dataloader)
        self.max_steps = self.num_steps_per_epoch * self.cfg.runner.max_epochs

        if (max_steps := self.cfg.runner.get("max_steps", -1)) >= 0:
            self.max_steps = min(self.max_steps, max_steps)

    @property
    def epoch(self):
        return self.global_steps // self.num_steps_per_epoch

    def _put_batch(self, batch: Dict[str, torch.Tensor]):
        prompt_ids = batch["prompt"].tolist()
        lengths = batch["length"].tolist()
        answers = batch["answer"].tolist()
        prompts = [ids[-pmp_len:] for ids, pmp_len in zip(prompt_ids, lengths)]
        rollout_dp_size = self.component_placement.rollout_dp_size

        for input_ids, answers in zip(
            split_list(prompts, rollout_dp_size),
            split_list(answers, rollout_dp_size),
        ):
            request = RolloutRequest(
                n=self.cfg.algorithm.group_size,
                input_ids=input_ids,
                answers=answers,
            )
            self.dataloader_channel.put(request, async_op=True)

        # End mark
        for _ in range(rollout_dp_size):
            self.dataloader_channel.put(None, async_op=True)

    def _sync_weights(self):
        self.actor.sync_model_to_rollout()
        self.rollout.sync_model_from_actor().wait()
        self.actor.del_reshard_state_dict().wait()

    def run(self):
        epoch_iter = range(self.epoch, self.cfg.runner.max_epochs)
        if len(epoch_iter) <= 0:
            # epoch done
            return

        global_pbar = tqdm(
            initial=self.global_steps,
            total=self.max_steps,
            desc="Global Step",
            ncols=620,
        )

        self.run_timer.start_time()
        for _ in epoch_iter:
            for batch in self.train_dataloader:
                with self.timer("step"):
                    with self.timer("prepare_data"):
                        self._put_batch(batch)

                    with self.timer("sync_weights_to_rollout"):
                        self._sync_weights()

                    # generate response and compute rule-based rewards.
                    with self.timer("rollout"):
                        self.rollout.rollout(
                            input_channel=self.dataloader_channel,
                            output_channel=self.rollout_channel,
                        )
                        self.inference.process_rollout_result(
                            input_channel=self.rollout_channel
                        ).wait()

                    # compute rewards
                    with self.timer("cal_rewards"):
                        self.reward.compute_rewards().wait()

                    # recompute rollout policy logprobs, otherwise will use sglang logprobs.
                    if self.recompute_logprobs:
                        with self.timer("prev_logprobs"):
                            self.inference.compute_logprobs().wait()

                    # compute ref policy logprobs.
                    if self.compute_ref_logprobs:
                        with self.timer("ref_logprobs"):
                            self.inference.compute_ref_logprobs().wait()

                    # compute advantages and returns.
                    with self.timer("cal_adv_and_returns"):
                        actor_rollout_metrics = (
                            self.inference.compute_advantages_and_returns().wait()
                        )

                    # actor training.
                    with self.timer("actor_training"):
                        actor_training_metrics = self.actor.run_training().wait()

                    self.global_steps += 1

                    run_time_exceeded = self.run_timer.is_finished()
                    _, save_model, is_train_end = check_progress(
                        self.global_steps,
                        self.max_steps,
                        self.cfg.runner.val_check_interval,
                        self.cfg.runner.save_interval,
                        1.0,
                        run_time_exceeded=run_time_exceeded,
                    )

                    if save_model:
                        self._save_checkpoint()

                    if is_train_end:
                        logging.info(
                            f"Step limit given by max_steps={self.max_steps} reached. Stopping run"
                        )
                        return

                    if run_time_exceeded:
                        logging.info(
                            f"Time limit given by run_timer={self.run_timer} reached. Stopping run"
                        )
                        return

                time_metrics = self.timer.consume_durations()
                logging_steps = (
                    self.global_steps - 1
                ) * self.cfg.algorithm.n_minibatches
                # add prefix to the metrics
                log_time_metrics = {f"time/{k}": v for k, v in time_metrics.items()}
                rollout_metrics = {
                    f"rollout/{k}": v for k, v in actor_rollout_metrics[0].items()
                }

                self.metric_logger.log(log_time_metrics, logging_steps)
                self.metric_logger.log(rollout_metrics, logging_steps)
                for i in range(self.cfg.algorithm.n_minibatches):
                    training_metrics = {
                        f"train/{k}": v for k, v in actor_training_metrics[0][i].items()
                    }
                    self.metric_logger.log(training_metrics, logging_steps + i)

                logging_metrics = time_metrics

                if self.cfg.actor.get("calculate_flops", False):
                    flops_metrics = self._compute_flops_metrics(
                        time_metrics, actor_rollout_metrics[0]
                    )
                    flops_metrics = {f"flops/{k}": v for k, v in flops_metrics.items()}
                    self.metric_logger.log(flops_metrics, logging_steps)
                    logging_metrics.update(flops_metrics)

                logging_metrics.update(actor_rollout_metrics[0])
                logging_metrics.update(actor_training_metrics[0][-1])

                global_pbar.set_postfix(logging_metrics)
                global_pbar.update(1)

        self.metric_logger.finish()


class MathPipelineRunner:
    def __init__(
        self,
        cfg: DictConfig,
        run_timer,
        dataserver,
        actor: MegatronActor,
        rollout: AsyncSGLangWorker,
        inference: MegatronInference,
        critic=None,
        reward=None,
    ):
        self.cfg = cfg

        # this timer checks if we should stop training
        self.run_timer = run_timer

        self.dataserver = dataserver
        self.actor = actor
        self.rollout = rollout
        self.inference = inference
        self.critic = critic
        self.reward = reward

        self.compute_ref_logprobs = self.cfg.algorithm.kl_beta > 0
        self.recompute_logprobs = self.cfg.algorithm.recompute_logprobs

        self.consumed_samples = 0
        # the step here is global step
        self.global_steps = 0
        self.timer = ScopedTimer(reduction="max", sync_cuda=False)

        self.metric_logger = MetricLogger(cfg)

        self._set_max_steps()

    def init_workers(self):
        rollout_init_future = self.rollout.init_worker()
        inference_init_future = self.inference.init_worker()

        if self.cfg.runner.resume_dir is None:
            logging.info("Training from scratch")
            if (
                self.cfg.actor.training_backend == "megatron"
                and self.cfg.actor.megatron.use_hf_ckpt
            ):
                from tools.ckpt_convertor.convert_hf_to_mg import convert_hf_to_mg

                convert_hf_to_mg(
                    self.cfg.actor.megatron.ckpt_convertor.hf_model_path,
                    self.cfg.actor.megatron.ckpt_convertor,
                )
            self.actor.init_worker().wait()
            rollout_init_future.wait()
            inference_init_future.wait()

            self._sync_weights()
            return

        logging.info(f"Load from checkpoint folder: {self.cfg.runner.resume_dir}")
        # set global step
        self.global_steps = int(self.cfg.runner.resume_dir.split("global_step_")[-1])

        logging.info(f"Setting global step to {self.global_steps}")

        actor_checkpoint_path = os.path.join(self.cfg.runner.resume_dir, "actor")

        # load actor
        self.actor.init_worker().wait()
        self.actor.load_checkpoint(actor_checkpoint_path).wait()
        rollout_init_future.wait()
        inference_init_future.wait()

        self._sync_weights()

        # load data
        dataloader_local_path = os.path.join(self.cfg.runner.resume_dir, "data/data.pt")
        if os.path.exists(dataloader_local_path):
            dataloader_state_dict = torch.load(
                dataloader_local_path, weights_only=False
            )
            self.train_dataloader.load_state_dict(dataloader_state_dict)
        else:
            logging.warning(
                f"Warning: No dataloader state found at {dataloader_local_path}, will start from scratch"
            )

    def _sync_weights(self):
        rollout_sync_handle = self.rollout.sync_model_from_actor()
        actor_sync_handle = self.actor.sync_model_to_rollout()

        actor_send_handle = self.actor.sync_model_to_inference()
        infer_recv_handle = self.inference.sync_model_from_actor()

        rollout_sync_handle.wait()
        actor_sync_handle.wait()
        actor_send_handle.wait()
        infer_recv_handle.wait()

    def _save_checkpoint(self):
        base_output_dir = os.path.join(
            self.cfg.runner.output_dir,
            self.cfg.runner.experiment_name,
            f"checkpoints/global_step_{self.global_steps}",
        )
        actor_save_path = os.path.join(base_output_dir, "actor")
        data_save_path = os.path.join(base_output_dir, "data")

        # actor
        self.actor.save_checkpoint(actor_save_path, self.global_steps).wait()

        # data
        local_mkdir_safe(data_save_path)
        dataloader_local_path = os.path.join(data_save_path, "data.pt")
        dataloader_state_dict = self.train_dataloader.state_dict()
        torch.save(dataloader_state_dict, dataloader_local_path)

    def _set_max_steps(self):
        self.max_steps = self.dataserver.get_train_dataset_size().wait()[0]
        if (max_steps := self.cfg.runner.get("max_steps", -1)) >= 0:
            self.max_steps = min(self.max_steps, max_steps)

    def run(self):
        self.run_timer.start_time()
        self.dataserver.get_batch()

        epoch_iter = range(self.max_steps)

        global_pbar = tqdm(
            initial=self.global_steps,
            total=self.max_steps,
            leave=True,
            desc="Global Step",
            ncols=620,
        )

        for _ in epoch_iter:
            with self.timer("step"):
                rollout_handle = self.rollout.rollout()
                infer_handle = self.inference.run_inference()
                train_handle = self.actor.run_training_pipeline()

                with self.timer("training"):
                    with self.timer("inference"):
                        with self.timer("rollout"):
                            rollout_handle.wait()
                        infer_handle.wait()
                    rollout_actor_metrics = train_handle.wait()

                with self.timer("sync_weights"):
                    self._sync_weights()

                self.global_steps += 1

                run_time_exceeded = self.run_timer.is_finished()
                _, save_model, is_train_end = check_progress(
                    self.global_steps,
                    self.max_steps,
                    self.cfg.runner.val_check_interval,
                    self.cfg.runner.save_interval,
                    1.0,
                    run_time_exceeded=run_time_exceeded,
                )

                if save_model:
                    self._save_checkpoint()

                if is_train_end:
                    logging.info(
                        f"Step limit given by max_steps={self.max_steps} reached. Stopping run"
                    )
                    return

                if run_time_exceeded:
                    logging.info(
                        f"Time limit given by run_timer={self.run_timer} reached. Stopping run"
                    )
                    return

            time_metrics = self.timer.consume_durations()
            logging_steps = (self.global_steps - 1) * self.cfg.algorithm.n_minibatches
            log_time_metrics = {f"time/{k}": v for k, v in time_metrics.items()}
            self.metric_logger.log(log_time_metrics, logging_steps)
            rollout_metrics = {
                f"rollout/{k}": v for k, v in rollout_actor_metrics[0][0].items()
            }
            self.metric_logger.log(rollout_metrics, logging_steps)
            for i in range(self.cfg.algorithm.n_minibatches):
                training_metrics = {
                    f"train/{k}": v for k, v in rollout_actor_metrics[0][1][i].items()
                }
                self.metric_logger.log(training_metrics, logging_steps + i)

            self.timer._timer.reset()
            logging_metrics = time_metrics
            rollout_metrics = {
                f"rollout/{k}": v for k, v in rollout_actor_metrics[0][0].items()
            }
            training_metrics = {
                f"train/{k}": v for k, v in rollout_actor_metrics[0][1][-1].items()
            }
            logging_metrics.update(rollout_metrics)
            logging_metrics.update(training_metrics)
            global_pbar.set_postfix(logging_metrics)
            global_pbar.update(1)<|MERGE_RESOLUTION|>--- conflicted
+++ resolved
@@ -75,14 +75,10 @@
 
         # Configurations
         self.compute_ref_logprobs = self.cfg.algorithm.kl_beta > 0
-<<<<<<< HEAD
         self.recompute_logprobs = (
-            self.cfg.rollout.recompute_logprobs
+            self.cfg.algorithm.recompute_logprobs
             or self.cfg.algorithm.get("importance_sampling_fix", False)
         )
-=======
-        self.recompute_logprobs = self.cfg.algorithm.recompute_logprobs
->>>>>>> e5692cf2
         self.consumed_samples = 0
         self.global_steps = 0
 

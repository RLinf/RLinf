# Copyright 2025 The RLinf Authors.
#
# Licensed under the Apache License, Version 2.0 (the "License");
# you may not use this file except in compliance with the License.
# You may obtain a copy of the License at
#
#     https://www.apache.org/licenses/LICENSE-2.0
#
# Unless required by applicable law or agreed to in writing, software
# distributed under the License is distributed on an "AS IS" BASIS,
# WITHOUT WARRANTIES OR CONDITIONS OF ANY KIND, either express or implied.
# See the License for the specific language governing permissions and
# limitations under the License.

import uuid
from dataclasses import dataclass, field
from enum import Enum
from typing import TYPE_CHECKING, Any, Callable, Optional, Union

import torch
from omegaconf import DictConfig

if TYPE_CHECKING:
    from vllm.outputs import CompletionOutput
    from vllm.outputs import RequestOutput as VllmRequestOutput

from rlinf.data.datasets.utils import batch_pad_to_fixed_len
from rlinf.utils.data_iter_utils import (
    get_iterator_k_split,
    split_list,
)


def get_batch_size(
    batch: dict[str, torch.Tensor], batch_tensor_key: str = "input_ids"
) -> int:
    """Get the batch size from the batch dictionary."""
    return batch[batch_tensor_key].size(0)


def get_seq_length(
    batch: dict[str, torch.Tensor], batch_tensor_key: str = "input_ids"
) -> int:
    """Get the sequence length from the batch dictionary."""
    return batch[batch_tensor_key].size(1)


@dataclass
class RolloutRequest:
    """
    Attr
    input_ids: list of input token IDs for rollout
    n: Number of completions to generate for each input
    image_data: list of image data (bytes or URLs) for multimodal inputs
    answers: list of answers for the requests, where each answer can be either a list of strings (for typical tasks) or a dict (for VQA tasks), if available.
    multi_modal_inputs: list of multi-modal inputs for the requests
    """

    n: int
    input_ids: list[list[int]]
    image_data: Union[list[list[bytes]], list[list[str]]]
    answers: list[Union[list[str], dict]]
    multi_modal_inputs: list[Optional[dict]]

    def to_seq_group_infos(self) -> list["SeqGroupInfo"]:
        """Convert the RolloutRequest into a list of SeqGroupInfo objects.

        Returns:
            list[SeqGroupInfo]: A list of SeqGroupInfo objects.
        """
        return [
            SeqGroupInfo(
                id=uuid.uuid4().int,
                input_ids=input_ids,
                answer=answer,
                group_size=self.n,
                image_data=image_data,
                multi_modal_inputs=multi_modal_inputs,
            )
            for input_ids, answer, image_data, multi_modal_inputs in zip(
                self.input_ids,
                self.answers,
                self.image_data,
                self.multi_modal_inputs,
                strict=True,
            )
        ]


class FinishReasonEnum(str, Enum):
    ABORT = "abort"
    STOP = "stop"
    LENGTH = "length"


@dataclass
class SeqGroupInfo:
    """
    SeqGroupInfo represents a group of sequences and tracks their processing status and results.

    Each SeqGroupInfo instance corresponds to a single input sequence that is expanded into `group_size` sequences

    Attributes:
        id (int): Unique identifier for the sequence group.
        input_ids (list[int]): list of input IDs of the original sequence.
        answer (Union[list[str], dict]): list of answers of the original sequence.(One sequence can have multiple equivalent answers), or a dict in case of vqa task.
        group_size (int): Number of sequences in the group.
        idx_completed (set[int]): Set of indices for sequences that have completed rollout and are ready for evaluation.
        idx_aborted (set[int]): Set of indices for sequences that have been aborted. These sequences need to be re-rolled out before they can be evaluated.
        results (list[Optional[dict]]): list storing result for each sequence, or None if not yet available.
    """

    id: int
    input_ids: list[int]
    answer: Union[list[str], dict]
    group_size: int
    idx_completed: set[int] = field(init=False, compare=False)
    idx_aborted: set[int] = field(init=False, compare=False)
    results: list[Optional[Union[dict, "VllmRequestOutput"]]] = field(
        init=False, compare=False
    )
    image_data: Optional[list] = None
    multi_modal_inputs: Optional[dict] = None

    def __post_init__(self):
        assert self.group_size > 0, "group_size must be greater than 0"
        self.idx_completed = set()
        self.idx_aborted = set()
        self.results = [None for _ in range(self.group_size)]

    def record_vllm_result(self, idx: int, result: "VllmRequestOutput", logger=None):
        finish_reason = result.outputs[0].finish_reason
        if finish_reason is None or finish_reason == "abort":
            self.idx_aborted.add(idx)
        else:
            self.idx_completed.add(idx)

        if self.results[idx] is None:
            self.results[idx] = result
        else:
            self.results[idx].add(next_output=result, aggregate=True)

    def record_sglang_result(self, idx: int, result: dict, logger=None):
        """Record a single sglang execution result and update internal tracking.

        This method is responsible for updating the internal state of the SeqGroupInfo
        instance based on the result of a single sglang execution. It accepts the index of the
        sequence within the group and the result dictionary returned by sglang. Then it updates
        the sets of completed and aborted indices based on the finish reason provided in the result.
        If the result for the given index already exists, indicating that this is a re-rollout
        sequence, this method will merge the new result with the previous one by concatenating the output IDs.

        Args:
            idx: int
                The index of the sequence within the group (0 <= idx < group_size).
            result: dict
                Result of SGLang. Expected to contain at least:
                - "meta_info": {"finish_reason": {"type": FinishReasonEnum}}
                - "output_ids": a list (or list-like) of output identifier elements
            logger: optional
                Optional logger for diagnostic messages.
        """

        finished_reason = result["meta_info"]["finish_reason"]["type"]
        match finished_reason:
            case FinishReasonEnum.ABORT:
                self.idx_aborted.add(idx)
            case FinishReasonEnum.STOP | FinishReasonEnum.LENGTH:
                self.idx_completed.add(idx)
            case _:
                raise ValueError(f"Unknown finish reason: {finished_reason}")
        if self.results[idx] is None:
            self.results[idx] = result
        else:
            prev_output_ids = self.results[idx]["output_ids"]
            self.results[idx] = result
            self.results[idx]["output_ids"] = prev_output_ids + result["output_ids"]

    def __hash__(self):
        return self.id

    @property
    def num_completed(self) -> int:
        """Returns the number of completed sequences."""
        return len(self.idx_completed)

    @property
    def num_aborted(self) -> int:
        """Returns the number of aborted sequences."""
        return len(self.idx_aborted)

    @property
    def num_returned(self) -> int:
        """Returns the total number of sequences that have either completed or aborted."""
        return self.num_completed + self.num_aborted

    @property
    def num_running(self) -> int:
        """Returns the number of sequences still running."""
        return self.group_size - self.num_returned

    @property
    def all_returned(self) -> bool:
        """Returns True if all sequences have either completed or aborted."""
        return self.num_returned == self.group_size

    @property
    def all_completed(self) -> bool:
        """Returns True if all sequences have completed."""
        return self.num_completed == self.group_size


@dataclass(kw_only=True)
class RolloutResult:
    """
    Rollout Result
    """

    num_sequence: int
    group_size: int
    prompt_lengths: list[int]
    prompt_ids: list[list[int]]
    response_lengths: list[int]
    response_ids: list[list[int]]
    is_end: list[bool]
    rewards: Optional[list[float] | torch.Tensor] = None
    advantages: Optional[list[float] | torch.Tensor] = None
    prompt_texts: Optional[list[str]] = None
    response_texts: Optional[list[str]] = None
    answers: Optional[list[str | dict]] = None
    image_data: Optional[Union[list[list[bytes]], list[list[str]]]] = None
    multi_modal_inputs: Optional[list[dict]] = None
    response_mask: Optional[list[list[int]]] = None
    # Inference
    # Logprobs returned by rollout engines
    rollout_logprobs: Optional[list[list[float]]] = None
    # Logprobs recomputed by inference when rollout has returned logprobs
    recompute_prev_logprobs: Optional[torch.Tensor] = None
    # The final prev_logprobs used for training
    # When rollout has returned logprobs, this is rollout_logprobs
    # Otherwise, this is the logprobs recomputed by inference
    prev_logprobs: Optional[torch.Tensor] = None
    # Reference logprobs for comparison
    ref_logprobs: Optional[torch.Tensor] = None

    @property
    def batch_size(self):
        return self.num_sequence // self.group_size

    @staticmethod
    def _get_attention_masks_and_position_ids(
        prompt_lengths: torch.Tensor,
        response_lengths: torch.Tensor,
        response_mask: torch.Tensor | None,
        max_prompt_len: int,
        total_len: int,
    ) -> tuple[torch.Tensor, torch.Tensor]:
        B = prompt_lengths.size(0)

        # =========================
        # Attention Mask
        # =========================
        arange_ids = (
            torch.arange(total_len).unsqueeze(0).expand(B, -1)
        )  # [B, total_len]

        # Compute the start and end positions of the prompt and response tokens
        prompt_start = max_prompt_len - prompt_lengths  # [B]
        response_end = max_prompt_len + response_lengths  # [B]

        # Broadcast [B, total_len]
        prompt_start = prompt_start.unsqueeze(1)
        response_end = response_end.unsqueeze(1)
        if response_mask is not None:
            max_response_len = total_len - max_prompt_len
            response_mask = batch_pad_to_fixed_len(
                [torch.as_tensor(ids, dtype=torch.long) for ids in response_mask],
                max_batch_len=max_response_len,
                pad_token=0,
            )

            attention_mask = torch.cat(
                [
                    (
                        torch.arange(max_prompt_len)
                        .unsqueeze(0)
                        .expand(response_mask.size(0), -1)
                        >= prompt_start
                    ),
                    response_mask,
                ],
                dim=1,
            ).bool()
        else:
            attention_mask = (arange_ids >= prompt_start) & (arange_ids < response_end)

        # =========================
        # Position IDs
        # =========================
        position_ids = torch.zeros_like(arange_ids)

        for i in range(B):
            ps = prompt_start[i].item()
            position_ids[i, ps:] = torch.arange(total_len - ps)

        return attention_mask, position_ids

    @staticmethod
    def from_vllm_results(
        group_size: int,
        results: list["VllmRequestOutput"],
        answers: Optional[Union[list[str], dict]] = None,
        multi_modal_inputs: Optional[list[dict]] = None,
        return_logprobs: bool = False,
    ) -> "RolloutResult":
        """
        Create a RolloutResult from the given vLLM results. every result is generated with n=1,
        so its outputs len is 1

        Args:
            group_size (int): The group size used during rollout.
            results (list[VllmRequestOutput]): The rollout results from vLLM.
            answers (Optional[Union[list[str], dict]]): The answers corresponding to the inputs, notably, if task type is vqa, answers is a dict.
            multi_modal_inputs (Optional[list[dict]]): The multi-modal inputs corresponding to the inputs.
            return_logprobs (bool): Whether to return log probabilities.

        Returns:
            RolloutResult: The constructed RolloutResult object.
        """

        def get_logprobs(
            response_ids: list[int], output: "CompletionOutput"
        ) -> list[float]:
            logprobs = []
            returned_logprobs = output.logprobs
            assert logprobs is not None, (
                "vllm returned None logprobs, while return_logprobs is set."
            )
            for i, logprob in enumerate(returned_logprobs):
                logprobs.append(logprob[response_ids[i]].logprob)
            return logprobs

        # for VQA task, answers is a dict
        if isinstance(answers, dict):
            answers = [answers]

        # here vllm must return prompt ids because we pass input_ids as input
        prompt_ids = [vllm_result.prompt_token_ids for vllm_result in results]
        prompt_lengths = [len(vllm_result.prompt_token_ids) for vllm_result in results]
        response_ids = [vllm_result.outputs[0].token_ids for vllm_result in results]
        response_texts = [vllm_result.outputs[0].text for vllm_result in results]
        response_lengths = [
            len(vllm_result.outputs[0].token_ids) for vllm_result in results
        ]
        is_end = [vllm_result.finished for vllm_result in results]
        if return_logprobs:
            logprobs = [
                get_logprobs(
                    list(vllm_result.outputs[0].token_ids), vllm_result.outputs[0]
                )
                for vllm_result in results
            ]
        result: RolloutResult = RolloutResult(
            group_size=group_size,
            num_sequence=len(results),
            answers=answers,
            prompt_ids=prompt_ids,
            prompt_lengths=prompt_lengths,
            response_ids=response_ids,
            response_lengths=response_lengths,
            response_texts=response_texts,
            multi_modal_inputs=multi_modal_inputs,
            is_end=is_end,
        )
        if return_logprobs:
            result.rollout_logprobs = logprobs
        return result

    @staticmethod
    def from_sglang_results(
        results: list[dict],
        group_size: int,
        input_ids: list[list[int]],
        answers: Optional[list[list[int]]] = None,
        image_data: Optional[Union[list[list[bytes]], list[list[str]]]] = None,
        multi_modal_inputs: Optional[list[dict]] = None,
        return_logprobs: bool = False,
    ) -> "RolloutResult":
        """Create a MathRolloutResult from the given results and input IDs.

        Args:
            results (list[dict]): The rollout results from the model.
            input_ids (list[list[int]]): The input IDs for the prompts.
            return_logprobs (bool): Whether to return log probabilities.
        """
        assert len(results) == len(input_ids), (
            f"Results length {len(results)} does not match input_ids length {len(input_ids)}"
        )
        assert isinstance(results, list) and all(
            isinstance(res, dict) for res in results
        ), "Results should be a list of dictionaries."
        assert isinstance(input_ids, list) and all(
            isinstance(id_list, list) for id_list in input_ids
        ), "Input IDs should be a list of lists."
        result = RolloutResult(
            num_sequence=len(results),
            group_size=group_size,
            prompt_lengths=[len(input_id) for input_id in input_ids],
            prompt_ids=input_ids,
            response_lengths=[len(res["output_ids"]) for res in results],
            response_ids=[res["output_ids"] for res in results],
            answers=answers,
            image_data=image_data,
            multi_modal_inputs=multi_modal_inputs,
            is_end=[
                res["meta_info"]["finish_reason"]["type"] == "stop" for res in results
            ],
        )
        if return_logprobs:
            logprobs = [
                [item[0] for item in res["meta_info"]["output_token_logprobs"]]
                for res in results
            ]
            result.rollout_logprobs = logprobs
        return result

    @classmethod
    def from_sglang_seq_group(cls, seq_group: SeqGroupInfo, return_logprobs: bool):
        return cls.from_sglang_results(
            seq_group.results,
            seq_group.group_size,
            [seq_group.input_ids] * seq_group.group_size,
            [seq_group.answer] * seq_group.group_size,
            image_data=[seq_group.image_data] * seq_group.group_size,
            multi_modal_inputs=[seq_group.multi_modal_inputs] * seq_group.group_size,
            return_logprobs=return_logprobs,
        )

    @classmethod
    def from_vllm_seq_group(cls, seq_group: SeqGroupInfo, return_logprobs: bool):
        return cls.from_vllm_results(
            seq_group.group_size,
            seq_group.results,
            answers=[seq_group.answer] * seq_group.group_size,
            multi_modal_inputs=[seq_group.multi_modal_inputs] * seq_group.group_size,
            return_logprobs=return_logprobs,
        )

    @staticmethod
    def merge_result_list(
        rollout_results: list["RolloutResult"],
    ) -> "RolloutResult":
        assert len(rollout_results) > 0, "No rollout results to merge."
        if len(rollout_results) == 1:
            return rollout_results[0]
        merged_result = RolloutResult(
            num_sequence=sum(res.num_sequence for res in rollout_results),
            group_size=rollout_results[0].group_size,
            prompt_lengths=[],
            prompt_ids=[],
            response_lengths=[],
            response_ids=[],
            is_end=[],
        )

        def merge_tensor(dst_tensor: torch.Tensor, src_tensor: torch.Tensor):
            assert dst_tensor is None or torch.is_tensor(dst_tensor), (
                f"Expected tensor, got {type(dst_tensor)}"
            )
            assert torch.is_tensor(src_tensor), (
                f"Expected tensor, got {type(src_tensor)}"
            )
            if dst_tensor is None:
                return src_tensor
            else:
                return torch.cat([dst_tensor, src_tensor], dim=0)

        def merge_list(dst_list: list, src_list: list):
            assert dst_list is None or isinstance(dst_list, list), (
                f"Expected list, got {type(dst_list)}"
            )
            assert isinstance(src_list, list), f"Expected list, got {type(src_list)}"
            if dst_list is None:
                return src_list
            else:
                dst_list.extend(src_list)
                return dst_list

        for res in rollout_results:
            merged_result.prompt_lengths.extend(res.prompt_lengths)
            merged_result.prompt_ids.extend(res.prompt_ids)
            merged_result.response_lengths.extend(res.response_lengths)
            merged_result.response_ids.extend(res.response_ids)
            merged_result.is_end.extend(res.is_end)
            if res.answers is not None:
                merged_result.answers = merge_list(merged_result.answers, res.answers)
            if res.advantages is not None:
                if isinstance(res.advantages, list):
                    merged_result.advantages = merge_list(
                        merged_result.advantages, res.advantages
                    )
                elif isinstance(res.advantages, torch.Tensor):
                    merged_result.advantages = merge_tensor(
                        merged_result.advantages, res.advantages
                    )
                else:
                    raise ValueError(
                        f"Wrong type of advantages {type(merged_result.advantages)}"
                    )
            if res.rewards is not None:
                if isinstance(res.rewards, list):
                    merged_result.rewards = merge_list(
                        merged_result.rewards, res.rewards
                    )
                elif isinstance(res.rewards, torch.Tensor):
                    merged_result.rewards = merge_tensor(
                        merged_result.rewards, res.rewards
                    )
                else:
                    raise ValueError(
                        f"Wrong type of rewards {type(merged_result.rewards)}"
                    )
            if res.rollout_logprobs is not None:
                merged_result.rollout_logprobs = merge_list(
                    merged_result.rollout_logprobs, res.rollout_logprobs
                )
            if res.prev_logprobs is not None:
                merged_result.prev_logprobs = merge_tensor(
                    merged_result.prev_logprobs, res.prev_logprobs
                )
            if res.ref_logprobs is not None:
                merged_result.ref_logprobs = merge_tensor(
                    merged_result.ref_logprobs, res.ref_logprobs
                )
            if res.recompute_prev_logprobs is not None:
                merged_result.recompute_prev_logprobs = merge_tensor(
                    merged_result.recompute_prev_logprobs, res.recompute_prev_logprobs
                )
        return merged_result

    @staticmethod
    def split_result_list_by_group(
        rollout_results: list["RolloutResult"],
    ) -> list["RolloutResult"]:
        """
        Split RolloutResult objects by group_size.

        If input has only one RolloutResult, split it into multiple RolloutResult objects by group_size.
        If input has multiple RolloutResult objects, split each one and merge the results.

        Args:
            rollout_results: list of input RolloutResult objects

        Returns:
            list of RolloutResult objects grouped by group_size
        """
        assert len(rollout_results) > 0, "No rollout results to split."

        all_split_results = []

        for rollout_result in rollout_results:
            split_results = RolloutResult._split_single_result_by_group(rollout_result)
            all_split_results.extend(split_results)

        return all_split_results

    @staticmethod
    def _split_single_result_by_group(
        rollout_result: "RolloutResult",
    ) -> list["RolloutResult"]:
        """
        Split a single RolloutResult into multiple RolloutResult objects by group_size.

        Args:
            rollout_result: The RolloutResult to be split

        Returns:
            list of split RolloutResult objects
        """
        group_size = rollout_result.group_size
        num_sequence = rollout_result.num_sequence

        assert num_sequence % group_size == 0, (
            f"num_sequence ({num_sequence}) must be divisible by group_size ({group_size})"
        )

        num_groups = num_sequence // group_size
        split_results = []

        # Split list fields
        prompt_lengths_split = split_list(rollout_result.prompt_lengths, num_groups)
        prompt_ids_split = split_list(rollout_result.prompt_ids, num_groups)
        response_lengths_split = split_list(rollout_result.response_lengths, num_groups)
        response_ids_split = split_list(rollout_result.response_ids, num_groups)
        is_end_split = split_list(rollout_result.is_end, num_groups)

        # Handle optional fields
        answers_split = None
        if rollout_result.answers is not None:
            answers_split = split_list(rollout_result.answers, num_groups)

        image_data_split = None
        if rollout_result.image_data is not None:
            image_data_split = split_list(rollout_result.image_data, num_groups)

        multi_modal_inputs_split = None
        if rollout_result.multi_modal_inputs is not None:
            multi_modal_inputs_split = split_list(
                rollout_result.multi_modal_inputs, num_groups
            )

        prompt_texts_split = None
        if rollout_result.prompt_texts is not None:
            prompt_texts_split = split_list(rollout_result.prompt_texts, num_groups)

        response_texts_split = None
        if rollout_result.response_texts is not None:
            response_texts_split = split_list(rollout_result.response_texts, num_groups)

        rollout_logprobs_split = None
        if rollout_result.rollout_logprobs is not None:
            rollout_logprobs_split = split_list(
                rollout_result.rollout_logprobs, num_groups
            )

        # Handle tensor fields
        rewards_split = None
        if rollout_result.rewards is not None:
            if isinstance(rollout_result.rewards, torch.Tensor):
                rewards_split = torch.chunk(rollout_result.rewards, num_groups, dim=0)
            else:
                rewards_split = split_list(rollout_result.rewards, num_groups)

        advantages_split = None
        if rollout_result.advantages is not None:
            if isinstance(rollout_result.advantages, torch.Tensor):
                advantages_split = torch.chunk(
                    rollout_result.advantages, num_groups, dim=0
                )
            else:
                advantages_split = split_list(rollout_result.advantages, num_groups)

        prev_logprobs_split = None
        if rollout_result.prev_logprobs is not None:
            prev_logprobs_split = torch.chunk(
                rollout_result.prev_logprobs, num_groups, dim=0
            )

        ref_logprobs_split = None
        if rollout_result.ref_logprobs is not None:
            ref_logprobs_split = torch.chunk(
                rollout_result.ref_logprobs, num_groups, dim=0
            )

        # Create split RolloutResult objects
        for i in range(num_groups):
            split_result = RolloutResult(
                num_sequence=group_size,
                group_size=group_size,
                prompt_lengths=prompt_lengths_split[i],
                prompt_ids=prompt_ids_split[i],
                response_lengths=response_lengths_split[i],
                response_ids=response_ids_split[i],
                is_end=is_end_split[i],
                answers=answers_split[i] if answers_split is not None else None,
                image_data=image_data_split[i]
                if image_data_split is not None
                else None,
                multi_modal_inputs=multi_modal_inputs_split[i]
                if multi_modal_inputs_split is not None
                else None,
                prompt_texts=prompt_texts_split[i]
                if prompt_texts_split is not None
                else None,
                response_texts=response_texts_split[i]
                if response_texts_split is not None
                else None,
                rollout_logprobs=rollout_logprobs_split[i]
                if rollout_logprobs_split is not None
                else None,
                rewards=rewards_split[i] if rewards_split is not None else None,
                advantages=advantages_split[i]
                if advantages_split is not None
                else None,
                prev_logprobs=prev_logprobs_split[i]
                if prev_logprobs_split is not None
                else None,
                ref_logprobs=ref_logprobs_split[i]
                if ref_logprobs_split is not None
                else None,
            )
            split_results.append(split_result)

        return split_results

    def to_actor_batch(
        self,
        data_seq_length: int,
        training_seq_length: int,
        pad_token: int,
    ) -> dict[str, torch.Tensor]:
        """
        Transform the rollout result into a format suitable for the actor.

        Args:
            data_seq_length (int): Maximum prompt length, e.g., 1024.
            training_seq_length (int): Total sequence length for training, e.g., 8192.
                The maximum response length is calculated as `training_seq_length - data_seq_length`.
            pad_token (int): Token used for padding, e.g., `tokenizer.pad_token_id`.

        Returns:
            dict[str, torch.Tensor]: A dictionary with keys:

            input_ids (torch.Tensor):
                Concatenated prompt and response token IDs,
                shape ``[batch_size, training_seq_length]``.

            attention_mask (torch.Tensor):
                Attention mask for the input sequence,
                shape ``[batch_size, training_seq_length]``.

            is_end (torch.Tensor):
                Boolean tensor indicating whether the sequence ends,
                shape ``[batch_size]``.

            position_ids (torch.Tensor):
                Position IDs for the input sequence,
                shape ``[batch_size, training_seq_length]``.

            prompt_lengths (torch.Tensor):
                Lengths of the prompt sequences,
                shape ``[batch_size]``.

            response_lengths (torch.Tensor):
                Lengths of the response sequences,
                shape ``[batch_size]``.

            advantages (torch.Tensor), optional:
                Advantage values for the responses,
                shape ``[batch_size, training_seq_length - data_seq_length]``.
        """

        # len = training_seq_length: input_ids, attention_mask, position_ids
        #           [prompt_padding, prompt_ids,    response_ids, ... ,response_padding]
        #           |<-- padding -->|<-- pmp len -->|<-- resp len --->|<-- padding --->|
        #           |<---- cfg.data.seq_length ---->|
        #           |<------------------ cfg.runner.seq_length --------------------->|

        # len = training_seq_length - data_seq_length: advantage, prev_logprobs, ref_logprobs
        # each row: [response_ids, ...,                , response_padding]
        #           |<----- true response length ----->|<--- padding --->|
        #           |<-- cfg.runner.seq_length - cfg.data.seq_length ->|

        max_response_len = training_seq_length - data_seq_length

        prompt_lengths = torch.tensor(self.prompt_lengths)
        response_lengths = torch.tensor(self.response_lengths)
        is_end = torch.tensor(self.is_end, dtype=torch.bool)

        attention_mask, position_ids = self._get_attention_masks_and_position_ids(
            prompt_lengths=prompt_lengths,
            response_lengths=response_lengths,
            response_mask=self.response_mask,
            max_prompt_len=data_seq_length,
            total_len=training_seq_length,
        )

        prompt_ids = batch_pad_to_fixed_len(
            [torch.as_tensor(ids, dtype=torch.long) for ids in self.prompt_ids],
            max_batch_len=data_seq_length,
            pad_token=pad_token,
            left_pad=True,
        )

        response_ids = batch_pad_to_fixed_len(
            [torch.as_tensor(ids, dtype=torch.long) for ids in self.response_ids],
            max_batch_len=max_response_len,
            pad_token=pad_token,
        )
        input_ids = torch.cat(
            [prompt_ids, response_ids], dim=1
        )  # [B, training_seq_length]

        batch = {
            "input_ids": input_ids.cuda(),
            "attention_mask": attention_mask.cuda(),
            "is_end": is_end.cuda(),
            "position_ids": position_ids.cuda(),
            "prompt_lengths": prompt_lengths.cuda(),
            "response_lengths": response_lengths.cuda(),
        }

        if (
            self.multi_modal_inputs is not None
            and self.multi_modal_inputs[0] is not None
        ):
            batch["multi_modal_inputs"] = self.multi_modal_inputs

        if self.advantages is not None:
            if isinstance(self.advantages, torch.Tensor):
                batch["advantages"] = self.advantages.cuda()
            else:
                response_attention_mask = attention_mask[
                    :, -max_response_len:
                ]  # [B, max_response_len]
                advantages = torch.tensor(self.advantages, dtype=torch.float32).reshape(
                    -1, 1
                )  # [B, 1]
                advantages = response_attention_mask.float().cuda() * advantages.cuda()
                batch["advantages"] = advantages.cuda()

        if self.prev_logprobs is not None:
            batch["prev_logprobs"] = self.prev_logprobs.cuda()

        if self.ref_logprobs is not None:
            batch["ref_logprobs"] = self.ref_logprobs.cuda()

        if self.recompute_prev_logprobs is not None:
            batch["recompute_prev_logprobs"] = self.recompute_prev_logprobs.cuda()

        if self.rewards is not None:
            batch["rewards"] = self.rewards.cuda()

        if self.rollout_logprobs is not None:
            logprobs = batch_pad_to_fixed_len(
                [
                    torch.as_tensor(logprobs, dtype=torch.float)
                    for logprobs in self.rollout_logprobs
                ],
                max_batch_len=max_response_len,
                pad_token=pad_token,
            )
            batch["prev_logprobs"] = logprobs.cuda()

        return batch

    @staticmethod
    def merge_batches(
        batches: list[dict[str, torch.Tensor]],
    ) -> dict[str, torch.Tensor]:
        """Merge two batches into one."""
        merged_batch = {}
        if len(batches) == 0:
            return merged_batch
        if len(batches) == 1:
            return batches[0]

        for key in batches[0].keys():
            if torch.is_tensor(batches[0][key]):
                merged_batch[key] = torch.cat([batch[key] for batch in batches], dim=0)
            elif isinstance(batches[0][key], list):
                merged_batch[key] = []
                for batch in batches:
                    merged_batch[key].extend(batch[key])
            else:
                raise ValueError(f"Unsupported batch key type: {type(batches[0][key])}")
        return merged_batch


class BatchResizingIterator:
    """The iterator for handling getting a batch and split it as a batch iterator with optional dynamic batch size."""

    def __init__(
        self,
        cfg: DictConfig,
        get_batch_fn: Callable,
        micro_batch_size: int,
        total_batch_size: int,
        num_global_batches: int,
        forward_only: bool,
        batch_tensor_key: str = "input_ids",
    ):
        """Initialize the BatchResizingIterator.

        Args:
            cfg (DictConfig): The configuration object.
            get_batch_fn (Callable): The function to get the batch.
            micro_batch_size (int): The size of the micro batch.
            global_batch_size_per_dp (int): The global batch size per data parallel. Here a global batch means the data required for running a single step of inference/training.
            batch_tensor_key (str): The key for retrieving a sample batch tensor, which will be used to measure the batch size and sequence length. By default, this is "input_ids", which means the input_ids tensor's shape will be used to determine batch size and sequence length.
        """
        self.cfg = cfg
        self.get_batch_fn = get_batch_fn
        self.micro_batch_size = micro_batch_size
        self.num_global_batches = num_global_batches
        self.total_batch_size = total_batch_size
        self.global_batch_size = total_batch_size // num_global_batches
        self.forward_only = forward_only
        self.batch_tensor_key = batch_tensor_key

        # Iterator states
        self.consumed_batch_size = 0
        self.micro_batch_iter = iter([])
        self.global_batch_iter = iter([])
        self.prefetch_micro_batch = None  # Used for computing batch info
        self.global_batch_done = False
        self.batches = []
        self.get_batch_fn_handler = None
        self.global_batch_handler: Optional[Callable] = None

    def register_get_batch_handler(self, handler: Callable):
        """This enables processing a batch after calling self.get_batch_fn.

        Args:
            handler (Callable): The handler function to process the return value of self.get_batch_fn.
        """
        self.get_batch_fn_handler = handler

    def reset_total_batch_size(self, total_batch_size: int):
        self.total_batch_size = total_batch_size
        self.global_batch_size = total_batch_size // self.num_global_batches

    def check_finished_global_batch(self):
        assert self.global_batch_done, (
            f"Batch iterator has not finished for this global batch, only consumed {self.consumed_batch_size} sequences, expected {self.global_batch_size}"
        )

    def get_all_batches(self):
        """Retrieve all the batches (merged) iterated after the last call to get_all_batches."""
        batch = RolloutResult.merge_batches(self.batches)
        self.batches = []
        return batch

    def prefetch_one_batch(self):
        """Get the total sequence length, number of microbatches, and indices based on the batch information and dynamic batch sizing.

        Args:
            forward_micro_batch_size: The size of the forward micro batch.
            forward_only: Whether to only consider the forward pass.
        """
        if self.prefetch_micro_batch is None:
            self.prefetch_micro_batch = next(self)

        return self.prefetch_micro_batch

    def _get_next_micro_batch(self):
        """Retrieve the next micro batch from the current microbatch iterator."""
        if self.prefetch_micro_batch is not None:
            # If a microbatch has already been prefetched for batch info computation
            # Return the prefetched microbatch
            micro_batch = self.prefetch_micro_batch
            self.prefetch_micro_batch = None
        else:
            micro_batch: dict[str, torch.Tensor] = next(self.micro_batch_iter)
            self.global_batch_done = False
            self.consumed_batch_size += micro_batch[self.batch_tensor_key].shape[0]
            self.batches.append(micro_batch)
            if self.consumed_batch_size == self.global_batch_size:
                # A global batch has been consumed, store the global batch step history
                self.consumed_batch_size = 0
                self.global_batch_done = True
            else:
                assert self.consumed_batch_size < self.global_batch_size, (
                    f"Recevied batches with a total size of {self.consumed_batch_size}, which exceeds the global batch size per dp {self.global_batch_size}. This suggests that the configured global batch size cannot be divided by the actual batch size."
                )
        return micro_batch

    def register_global_batch_handler(self, handler: Callable):
        """This enables processing a global batch before it's splitting into microbatches and consumed.

        Args:
            handler (Callable): The handler function to process the global batch. This function will receive a single argument, which is the global batch to process, and returns the processed global batch.
        """
        self.global_batch_handler = handler

    def _fill_global_batches(self, current_batch: dict[str, torch.Tensor]):
        """Keep getting batches until the batch size is multiple of a global batch if requires_global_batch."""
        current_batch_size = current_batch[self.batch_tensor_key].shape[0]
        while (
            current_batch_size < self.global_batch_size
            and current_batch_size % self.global_batch_size != 0
        ):
            new_batch, result = self.get_batch_fn()
            if self.get_batch_fn_handler is not None:
                new_batch = self.get_batch_fn_handler(new_batch)
            current_batch = RolloutResult.merge_batches([current_batch, new_batch])
            current_batch_size = current_batch[self.batch_tensor_key].shape[0]
        return current_batch

    def _get_global_batches(self):
        """Split a batch into multiple global batches, each of which will be used for one step of inference/training."""
        batch, result = self.get_batch_fn()
        if self.get_batch_fn_handler is not None:
            batch = self.get_batch_fn_handler(batch)
        batch_size = result.num_sequence
        if batch_size % self.global_batch_size != 0:
            if self.global_batch_handler is not None:
                # No need to fill global batches if it's already filled by full batches
                batch = self._fill_global_batches(batch)
                batch_size = get_batch_size(batch, self.batch_tensor_key)
            else:
                # If the batch size is smaller than the global batch size per data parallel group,
                # we can return the batch as is
                return iter([batch])
        num_splits = batch_size // self.global_batch_size
        return get_iterator_k_split(
            batch,
            num_splits=num_splits,
            shuffle=self.cfg.algorithm.get("shuffle_rollout", True),
            shuffle_seed=self.cfg.actor.seed,
        )

    def __iter__(self):
        """Return the iterator object itself."""
        return self

    def __next__(self):
        """Retrieve the next micro batch from the current microbatch iterator."""
        try:
            return self._get_next_micro_batch()
        except StopIteration:
            try:
                global_batch = next(self.global_batch_iter)
            except StopIteration:
                # If both the current micro and global batch iterators are exhausted, fetch a new batch
                self.global_batch_iter = self._get_global_batches()
                global_batch = next(self.global_batch_iter)

            if self.global_batch_handler is not None:
                global_batch = self.global_batch_handler(global_batch)
                assert global_batch is not None, (
                    f"global batch handler {self.global_batch_handler} must not return None."
                )

            global_batch_size = get_batch_size(global_batch, self.batch_tensor_key)
            self.micro_batch_iter = get_iterator_k_split(
                global_batch,
                num_splits=global_batch_size // self.micro_batch_size,
                shuffle=self.cfg.algorithm.get("shuffle_rollout", True),
                shuffle_seed=self.cfg.actor.seed,
            )

            return self._get_next_micro_batch()


def put_tensor_cpu(data_dict):
    if data_dict is None:
        return None
    
    if isinstance(data_dict, torch.Tensor):
        return data_dict.cpu().contiguous()

    for key, value in data_dict.items():
        if isinstance(value, dict):
            data_dict[key] = put_tensor_cpu(value)
        if isinstance(value, torch.Tensor):
            data_dict[key] = value.cpu().contiguous()
    return data_dict


@dataclass(kw_only=True)
class EnvOutput:
    simulator_type: str
    obs: dict[str, Any]
    final_obs: Optional[dict[str, Any]] = None
    dones: Optional[torch.Tensor] = None  # [B]
    rewards: Optional[torch.Tensor] = None  # [B]

    def __post_init__(self):
        self.obs = put_tensor_cpu(self.obs)
        self.final_obs = (
            put_tensor_cpu(self.final_obs) if self.final_obs is not None else None
        )
        self.dones = self.dones.cpu().contiguous() if self.dones is not None else None
        self.rewards = (
            self.rewards.cpu().contiguous() if self.rewards is not None else None
        )

    def prepare_observations(self, obs: dict[str, Any]) -> dict[str, Any]:
        wrist_image_tensor = None
        if self.simulator_type == "libero":
            image_tensor = torch.stack(
                [
                    value.clone().permute(2, 0, 1)
                    for value in obs["images_and_states"]["full_image"]
                ]
            )
            if "wrist_image" in obs["images_and_states"]:
                wrist_image_tensor = torch.stack(
                    [
                        value.clone().permute(2, 0, 1)
                        for value in obs["images_and_states"]["wrist_image"]
                    ]
                )
        elif self.simulator_type == "maniskill":
            image_tensor = obs["images"]
        elif self.simulator_type == "robotwin":
            image_tensor = obs["images"]
<<<<<<< HEAD
        elif self.simulator_type == "roboverse":
            image_tensor = obs["images"]
=======
        elif self.simulator_type == "behavior":
            image_tensor = obs["images"]
            wrist_image_tensor = obs["wrist_images"]
        elif self.simulator_type == "metaworld":
            image_tensor = torch.stack(
                [
                    value.clone().permute(2, 0, 1)
                    for value in obs["images_and_states"]["full_image"]
                ]
            )
>>>>>>> ae2f8834
        else:
            raise NotImplementedError

        states = None
        if "images_and_states" in obs and "state" in obs["images_and_states"]:
            states = obs["images_and_states"]["state"]
        if "state" in obs:
            states = obs["state"]

        task_descriptions = (
            list(obs["task_descriptions"]) if "task_descriptions" in obs else None
        )

        return {
            "images": image_tensor,
            "wrist_images": wrist_image_tensor,
            "states": states,
            "task_descriptions": task_descriptions,
        }

    def to_dict(self):
        env_output_dict = {}

        env_output_dict["obs"] = self.prepare_observations(self.obs)
        env_output_dict["final_obs"] = (
            self.prepare_observations(self.final_obs)
            if self.final_obs is not None
            else None
        )
        env_output_dict["dones"] = self.dones
        env_output_dict["rewards"] = self.rewards

        return env_output_dict


@dataclass(kw_only=True)
class EmbodiedRolloutResult:
    # required
    prev_logprobs: list[torch.Tensor] = field(default_factory=list)
    prev_values: list[torch.Tensor] = field(default_factory=list)
    dones: list[torch.Tensor] = field(default_factory=list)
    rewards: list[torch.Tensor] = field(default_factory=list)

    forward_inputs: list[dict[str, Any]] = field(default_factory=list)

    def __post_init__(self):
        self.prev_logprobs = (
            [prev_logprob.cpu().contiguous() for prev_logprob in self.prev_logprobs]
            if self.prev_logprobs is not None
            else []
        )
        self.prev_values = (
            [prev_value.cpu().contiguous() for prev_value in self.prev_values]
            if self.prev_values is not None
            else []
        )
        self.dones = (
            [done.cpu().contiguous() for done in self.dones]
            if self.dones is not None
            else []
        )
        self.rewards = (
            [reward.cpu().contiguous() for reward in self.rewards]
            if self.rewards is not None
            else []
        )

        self.forward_inputs = [
            put_tensor_cpu(forward_inputs) for forward_inputs in self.forward_inputs
        ]

    def append_result(self, result: dict[str, Any]):
        self.prev_logprobs.append(
            result["prev_logprobs"].cpu().contiguous()
        ) if "prev_logprobs" in result else []
        self.prev_values.append(
            result["prev_values"].cpu().contiguous()
        ) if "prev_values" in result else []
        self.dones.append(
            result["dones"].cpu().contiguous()
        ) if "dones" in result else []
        self.rewards.append(
            result["rewards"].cpu().contiguous()
        ) if "rewards" in result else []

        self.forward_inputs.append(put_tensor_cpu(result["forward_inputs"]))

    def to_dict(self):
        rollout_result_dict = {}
        rollout_result_dict["prev_logprobs"] = (
            torch.stack(self.prev_logprobs, dim=0).cpu().contiguous()
            if len(self.prev_logprobs) > 0
            else None
        )
        rollout_result_dict["prev_values"] = (
            torch.stack(self.prev_values, dim=0).cpu().contiguous()
            if len(self.prev_values) > 0
            else None
        )
        rollout_result_dict["dones"] = (
            torch.stack(self.dones, dim=0).cpu().contiguous()
            if len(self.dones) > 0
            else None
        )
        rollout_result_dict["rewards"] = (
            torch.stack(self.rewards, dim=0).cpu().contiguous()
            if len(self.rewards) > 0
            else None
        )
        merged_forward_inputs = {}
        for data in self.forward_inputs:
            for k, v in data.items():
                if k in merged_forward_inputs:
                    merged_forward_inputs[k].append(v)
                else:
                    merged_forward_inputs[k] = [v]
        for k in merged_forward_inputs.keys():
            assert k not in ["dones", "rewards", "prev_logprobs", "prev_values"]
            rollout_result_dict[k] = (
                torch.stack(merged_forward_inputs[k], dim=0).cpu().contiguous()
            )

        return rollout_result_dict

    def to_splited_dict(self, split_size) -> list[dict[str, Any]]:
        rollout_result_list = []
        for i in range(split_size):
            rollout_result_list.append(self.to_dict())

            for key, value in rollout_result_list[i].items():
                if isinstance(value, torch.Tensor):
                    rollout_result_list[i][key] = torch.chunk(value, split_size, dim=1)[
                        i
                    ].contiguous()
                else:
                    raise ValueError(f"Unsupported type: {type(value)}")

        return rollout_result_list<|MERGE_RESOLUTION|>--- conflicted
+++ resolved
@@ -1086,10 +1086,8 @@
             image_tensor = obs["images"]
         elif self.simulator_type == "robotwin":
             image_tensor = obs["images"]
-<<<<<<< HEAD
         elif self.simulator_type == "roboverse":
             image_tensor = obs["images"]
-=======
         elif self.simulator_type == "behavior":
             image_tensor = obs["images"]
             wrist_image_tensor = obs["wrist_images"]
@@ -1100,7 +1098,6 @@
                     for value in obs["images_and_states"]["full_image"]
                 ]
             )
->>>>>>> ae2f8834
         else:
             raise NotImplementedError
 

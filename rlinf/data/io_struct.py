# Copyright 2025 The RLinf Authors.
#
# Licensed under the Apache License, Version 2.0 (the "License");
# you may not use this file except in compliance with the License.
# You may obtain a copy of the License at
#
#     https://www.apache.org/licenses/LICENSE-2.0
#
# Unless required by applicable law or agreed to in writing, software
# distributed under the License is distributed on an "AS IS" BASIS,
# WITHOUT WARRANTIES OR CONDITIONS OF ANY KIND, either express or implied.
# See the License for the specific language governing permissions and
# limitations under the License.

import uuid
from dataclasses import dataclass, field
from enum import Enum
from typing import TYPE_CHECKING, Any, Callable, Optional, Union

import torch
from omegaconf import DictConfig

if TYPE_CHECKING:
    from vllm.outputs import CompletionOutput
    from vllm.outputs import RequestOutput as VllmRequestOutput

from rlinf.data.datasets.utils import batch_pad_to_fixed_len
from rlinf.utils.data_iter_utils import (
    get_iterator_k_split,
    split_list,
)


def get_batch_size(
    batch: dict[str, torch.Tensor], batch_tensor_key: str = "input_ids"
) -> int:
    """Get the batch size from the batch dictionary."""
    return batch[batch_tensor_key].size(0)


def get_seq_length(
    batch: dict[str, torch.Tensor], batch_tensor_key: str = "input_ids"
) -> int:
    """Get the sequence length from the batch dictionary."""
    return batch[batch_tensor_key].size(1)


@dataclass
class RolloutRequest:
    """
    Attr
    input_ids: List of input token IDs for rollout
    n: Number of completions to generate for each input
    image_data: list of image data (bytes or URLs) for multimodal inputs
    answers: List of answers for the requests, where each answer can be either a list of strings (for typical tasks) or a dict (for VQA tasks), if available.
    multi_modal_inputs: list of multi-modal inputs for the requests
    """

    n: int
    input_ids: list[list[int]]
    image_data: Union[list[list[bytes]], list[list[str]]]
    answers: list[Union[list[str], dict]]
    multi_modal_inputs: list[Optional[dict]]

    def to_seq_group_infos(self) -> list["SeqGroupInfo"]:
        """Convert the RolloutRequest into a list of SeqGroupInfo objects.

        Returns:
            List[SeqGroupInfo]: A list of SeqGroupInfo objects.
        """
        return [
            SeqGroupInfo(
                id=uuid.uuid4().int,
                input_ids=input_ids,
                answer=answer,
                group_size=self.n,
                image_data=image_data,
                multi_modal_inputs=multi_modal_inputs,
            )
            for input_ids, answer, image_data, multi_modal_inputs in zip(
                self.input_ids,
                self.answers,
                self.image_data,
                self.multi_modal_inputs,
                strict=True,
            )
        ]


class FinishReasonEnum(str, Enum):
    ABORT = "abort"
    STOP = "stop"
    LENGTH = "length"


@dataclass
class SeqGroupInfo:
    """
    SeqGroupInfo represents a group of sequences and tracks their processing status and results.

    Each SeqGroupInfo instance corresponds to a single input sequence that is expanded into `group_size` sequences

    Attributes:
        id (int): Unique identifier for the sequence group.
        input_ids (List[int]): List of input IDs of the original sequence.
        answer (Union[List[str], Dict]): List of answers of the original sequence.(One sequence can have multiple equivalent answers), or a dict in case of vqa task.
        group_size (int): Number of sequences in the group.
        idx_completed (set[int]): Set of indices for sequences that have completed rollout and are ready for evaluation.
        idx_aborted (set[int]): Set of indices for sequences that have been aborted. These sequences need to be re-rolled out before they can be evaluated.
        results (List[Optional[Dict]]): List storing result dictionaries for each sequence, or None if not yet available.
    """

    id: int
    input_ids: list[int]
    answer: Union[list[str], dict]
    group_size: int
    idx_completed: set[int] = field(init=False, compare=False)
    idx_aborted: set[int] = field(init=False, compare=False)
    results: list[Optional[dict]] = field(init=False, compare=False)
    image_data: Optional[list] = None
    multi_modal_inputs: Optional[dict] = None

    def __post_init__(self):
        assert self.group_size > 0, "group_size must be greater than 0"
        self.idx_completed = set()
        self.idx_aborted = set()
        self.results = [None for _ in range(self.group_size)]

    def record_sglang_result(self, idx: int, result: dict, logger=None):
        """Record a single sglang execution result and update internal tracking.

        This method is responsible for updating the internal state of the SeqGroupInfo
        instance based on the result of a single sglang execution. It accepts the index of the
        sequence within the group and the result dictionary returned by sglang. Then it updates
        the sets of completed and aborted indices based on the finish reason provided in the result.
        If the result for the given index already exists, indicating that this is a re-rollout
        sequence, this method will merge the new result with the previous one by concatenating the output IDs.

        Args:
            idx: int
                The index of the sequence within the group (0 <= idx < group_size).
            result: Dict
                Result of SGLang. Expected to contain at least:
                - "meta_info": {"finish_reason": {"type": FinishReasonEnum}}
                - "output_ids": a list (or list-like) of output identifier elements
            logger: optional
                Optional logger for diagnostic messages.
        """

        finished_reason = result["meta_info"]["finish_reason"]["type"]
        match finished_reason:
            case FinishReasonEnum.ABORT:
                self.idx_aborted.add(idx)
            case FinishReasonEnum.STOP | FinishReasonEnum.LENGTH:
                self.idx_completed.add(idx)
            case _:
                raise ValueError(f"Unknown finish reason: {finished_reason}")
        if self.results[idx] is None:
            self.results[idx] = result
        else:
            prev_output_ids = self.results[idx]["output_ids"]
            self.results[idx] = result
            self.results[idx]["output_ids"] = prev_output_ids + result["output_ids"]

    def __hash__(self):
        return self.id

    @property
    def num_completed(self) -> int:
        """Returns the number of completed sequences."""
        return len(self.idx_completed)

    @property
    def num_aborted(self) -> int:
        """Returns the number of aborted sequences."""
        return len(self.idx_aborted)

    @property
    def num_returned(self) -> int:
        """Returns the total number of sequences that have either completed or aborted."""
        return self.num_completed + self.num_aborted

    @property
    def num_running(self) -> int:
        """Returns the number of sequences still running."""
        return self.group_size - self.num_returned

    @property
    def all_returned(self) -> bool:
        """Returns True if all sequences have either completed or aborted."""
        return self.num_returned == self.group_size

    @property
    def all_completed(self) -> bool:
        """Returns True if all sequences have completed."""
        return self.num_completed == self.group_size


@dataclass(kw_only=True)
class RolloutResult:
    """
    Rollout Result
    """

    num_sequence: int
    group_size: int
<<<<<<< HEAD
    prompt_lengths: List[int]
    prompt_ids: List[List[int]]
    response_lengths: List[int]
    response_ids: List[List[int]]
    is_end: List[bool]
    rewards: Optional[List[float] | torch.Tensor] = None
    advantages: Optional[List[float] | torch.Tensor] = None
    prompt_texts: Optional[List[str]] = None
    response_texts: Optional[List[str]] = None
    answers: Optional[List[str | dict]] = None
    image_data: Optional[Union[List[List[bytes]], List[List[str]]]] = None
    multi_modal_inputs: Optional[List[dict]] = None
    response_mask: Optional[List[List[int]]] = None
=======
    prompt_lengths: list[int]
    prompt_ids: list[list[int]]
    response_lengths: list[int]
    response_ids: list[list[int]]
    is_end: list[bool]
    rewards: Optional[list[float] | torch.Tensor] = None
    advantages: Optional[list[float] | torch.Tensor] = None
    prompt_texts: Optional[list[str]] = None
    response_texts: Optional[list[str]] = None
    answers: Optional[list[str | dict]] = None
    image_data: Optional[Union[list[list[bytes]], list[list[str]]]] = None
    multi_modal_inputs: Optional[list[dict]] = None
    response_mask: Optional[list[list[int]]] = None
>>>>>>> 418d8e47
    # Inference
    # Logprobs returned by rollout engines
    rollout_logprobs: Optional[list[list[float]]] = None
    # Logprobs recomputed by inference when rollout has returned logprobs
    recompute_prev_logprobs: Optional[torch.Tensor] = None
    # The final prev_logprobs used for training
    # When rollout has returned logprobs, this is rollout_logprobs
    # Otherwise, this is the logprobs recomputed by inference
    prev_logprobs: Optional[torch.Tensor] = None
    # Reference logprobs for comparison
    ref_logprobs: Optional[torch.Tensor] = None

    @property
    def batch_size(self):
        return self.num_sequence // self.group_size

    @staticmethod
    def _get_attention_masks_and_position_ids(
        prompt_lengths: torch.Tensor,
        response_lengths: torch.Tensor,
        response_mask: torch.Tensor | None,
        max_prompt_len: int,
        total_len: int,
    ) -> tuple[torch.Tensor, torch.Tensor]:
        B = prompt_lengths.size(0)

        # =========================
        # Attention Mask
        # =========================
        arange_ids = (
            torch.arange(total_len).unsqueeze(0).expand(B, -1)
        )  # [B, total_len]

        # Compute the start and end positions of the prompt and response tokens
        prompt_start = max_prompt_len - prompt_lengths  # [B]
        response_end = max_prompt_len + response_lengths  # [B]

        # Broadcast [B, total_len]
        prompt_start = prompt_start.unsqueeze(1)
        response_end = response_end.unsqueeze(1)
        if response_mask is not None:
<<<<<<< HEAD
=======
            max_response_len = total_len - max_prompt_len
            response_mask = batch_pad_to_fixed_len(
                [torch.as_tensor(ids, dtype=torch.long) for ids in response_mask],
                max_batch_len=max_response_len,
                pad_token=0,
            )

>>>>>>> 418d8e47
            attention_mask = torch.cat(
                [
                    (
                        torch.arange(max_prompt_len)
                        .unsqueeze(0)
                        .expand(response_mask.size(0), -1)
                        >= prompt_start
                    ),
                    response_mask,
                ],
                dim=1,
            ).bool()
        else:
            attention_mask = (arange_ids >= prompt_start) & (arange_ids < response_end)

        # =========================
        # Position IDs
        # =========================
        position_ids = torch.zeros_like(arange_ids)

        for i in range(B):
            ps = prompt_start[i].item()
            position_ids[i, ps:] = torch.arange(total_len - ps)

        return attention_mask, position_ids

    @staticmethod
    def from_vllm_results(
        group_size: int,
        results: list["VllmRequestOutput"],
        answers: Optional[Union[list[str], dict]] = None,
        multi_modal_inputs: Optional[list[dict]] = None,
        return_logprobs: bool = False,
    ) -> "RolloutResult":
        """
        Create a RolloutResult from the given vLLM results.

        Args:
            group_size (int): The group size used during rollout.
            results (list[VllmRequestOutput]): The rollout results from vLLM.
            answers (Optional[Union[list[str], dict]]): The answers corresponding to the inputs, notably, if task type is vqa, answers is a dict.
            multi_modal_inputs (Optional[list[Dict]]): The multi-modal inputs corresponding to the inputs.
            return_logprobs (bool): Whether to return log probabilities.

        Returns:
            RolloutResult: The constructed RolloutResult object.
        """

        def get_logprobs(
            response_ids: list[int], output: "CompletionOutput"
        ) -> list[float]:
            logprobs = []
            returned_logprobs = output.logprobs
            assert logprobs is not None, (
                "vllm returned None logprobs, while return_logprobs is set."
            )
            for i, logprob in enumerate(returned_logprobs):
                logprobs.append(logprob[response_ids[i]].logprob)
            return logprobs

        num_sequences = len(results) * group_size

        if multi_modal_inputs:
            mm_inputs = []
            for mm_input in multi_modal_inputs:
                mm_inputs.extend([mm_input] * group_size)
        else:
            mm_inputs = None

        # for VQA task, answers is a dict
        if isinstance(answers, dict):
            answers = [answers]

        prompt_lengths = []
        prompt_ids = []
        response_lengths = []
        response_ids = []
        logprobs = []
        is_end = []
        response_texts = []
        rollout_answers = (
            [answer for answer in answers for _ in range(group_size)]
            if answers
            else None
        )
        for vllm_result in results:
            if vllm_result.prompt_token_ids is not None:
                prompt_ids.extend([vllm_result.prompt_token_ids] * group_size)
                prompt_lengths.extend([len(vllm_result.prompt_token_ids)] * group_size)
            else:
                raise NotImplementedError("vllm should return tokenized prompt.")
            response_ids.extend(
                [list(output.token_ids) for output in vllm_result.outputs]
            )
            response_texts.extend([output.text for output in vllm_result.outputs])
            response_lengths.extend(
                [len(output.token_ids) for output in vllm_result.outputs]
            )
            is_end.extend([vllm_result.finished] * group_size)
            if return_logprobs:
                logprobs.extend(
                    [
                        get_logprobs(list(output.token_ids), output)
                        for output in vllm_result.outputs
                    ]
                )
        result: RolloutResult = RolloutResult(
            group_size=group_size,
            num_sequence=num_sequences,
            answers=rollout_answers,
            prompt_ids=prompt_ids,
            prompt_lengths=prompt_lengths,
            response_ids=response_ids,
            response_lengths=response_lengths,
            response_texts=response_texts,
            multi_modal_inputs=mm_inputs,
            is_end=is_end,
        )
        if return_logprobs:
            result.rollout_logprobs = logprobs
        return result

    @staticmethod
    def from_sglang_results(
        results: list[dict],
        group_size: int,
        input_ids: list[list[int]],
        answers: Optional[list[list[int]]] = None,
        image_data: Optional[Union[list[list[bytes]], list[list[str]]]] = None,
        multi_modal_inputs: Optional[list[dict]] = None,
        return_logprobs: bool = False,
    ) -> "RolloutResult":
        """Create a MathRolloutResult from the given results and input IDs.

        Args:
            results (List[Dict]): The rollout results from the model.
            input_ids (List[List[int]]): The input IDs for the prompts.
            return_logprobs (bool): Whether to return log probabilities.
        """
        assert len(results) == len(input_ids), (
            f"Results length {len(results)} does not match input_ids length {len(input_ids)}"
        )
        assert isinstance(results, list) and all(
            isinstance(res, dict) for res in results
        ), "Results should be a list of dictionaries."
        assert isinstance(input_ids, list) and all(
            isinstance(id_list, list) for id_list in input_ids
        ), "Input IDs should be a list of lists."
        result = RolloutResult(
            num_sequence=len(results),
            group_size=group_size,
            prompt_lengths=[len(input_id) for input_id in input_ids],
            prompt_ids=input_ids,
            response_lengths=[len(res["output_ids"]) for res in results],
            response_ids=[res["output_ids"] for res in results],
            answers=answers,
            image_data=image_data,
            multi_modal_inputs=multi_modal_inputs,
            is_end=[
                res["meta_info"]["finish_reason"]["type"] == "stop" for res in results
            ],
        )
        if return_logprobs:
            logprobs = [
                [item[0] for item in res["meta_info"]["output_token_logprobs"]]
                for res in results
            ]
            result.rollout_logprobs = logprobs
        return result

    @classmethod
    def from_sglang_seq_group(cls, seq_group: SeqGroupInfo, return_logprobs: bool):
        return cls.from_sglang_results(
            seq_group.results,
            seq_group.group_size,
            [seq_group.input_ids] * seq_group.group_size,
            [seq_group.answer] * seq_group.group_size,
            image_data=[seq_group.image_data] * seq_group.group_size,
            multi_modal_inputs=[seq_group.multi_modal_inputs] * seq_group.group_size,
            return_logprobs=return_logprobs,
        )

    @staticmethod
    def merge_result_list(
        rollout_results: list["RolloutResult"],
    ) -> "RolloutResult":
        assert len(rollout_results) > 0, "No rollout results to merge."
        if len(rollout_results) == 1:
            return rollout_results[0]
        merged_result = RolloutResult(
            num_sequence=sum(res.num_sequence for res in rollout_results),
            group_size=rollout_results[0].group_size,
            prompt_lengths=[],
            prompt_ids=[],
            response_lengths=[],
            response_ids=[],
            is_end=[],
        )

        def merge_tensor(dst_tensor: torch.Tensor, src_tensor: torch.Tensor):
            assert dst_tensor is None or torch.is_tensor(dst_tensor), (
                f"Expected tensor, got {type(dst_tensor)}"
            )
            assert torch.is_tensor(src_tensor), (
                f"Expected tensor, got {type(src_tensor)}"
            )
            if dst_tensor is None:
                return src_tensor
            else:
                return torch.cat([dst_tensor, src_tensor], dim=0)

        def merge_list(dst_list: list, src_list: list):
            assert dst_list is None or isinstance(dst_list, list), (
                f"Expected list, got {type(dst_list)}"
            )
            assert isinstance(src_list, list), f"Expected list, got {type(src_list)}"
            if dst_list is None:
                return src_list
            else:
                dst_list.extend(src_list)
                return dst_list

        for res in rollout_results:
            merged_result.prompt_lengths.extend(res.prompt_lengths)
            merged_result.prompt_ids.extend(res.prompt_ids)
            merged_result.response_lengths.extend(res.response_lengths)
            merged_result.response_ids.extend(res.response_ids)
            merged_result.is_end.extend(res.is_end)
            if res.answers is not None:
                merged_result.answers = merge_list(merged_result.answers, res.answers)
            if res.advantages is not None:
                if isinstance(res.advantages, list):
                    merged_result.advantages = merge_list(
                        merged_result.advantages, res.advantages
                    )
                elif isinstance(res.advantages, torch.Tensor):
                    merged_result.advantages = merge_tensor(
                        merged_result.advantages, res.advantages
                    )
                else:
                    raise ValueError(
                        f"Wrong type of advantages {type(merged_result.advantages)}"
                    )
            if res.rewards is not None:
                if isinstance(res.rewards, list):
                    merged_result.rewards = merge_list(
                        merged_result.rewards, res.rewards
                    )
                elif isinstance(res.rewards, torch.Tensor):
                    merged_result.rewards = merge_tensor(
                        merged_result.rewards, res.rewards
                    )
                else:
                    raise ValueError(
                        f"Wrong type of rewards {type(merged_result.rewards)}"
                    )
            if res.rollout_logprobs is not None:
                merged_result.rollout_logprobs = merge_list(
                    merged_result.rollout_logprobs, res.rollout_logprobs
                )
            if res.prev_logprobs is not None:
                merged_result.prev_logprobs = merge_tensor(
                    merged_result.prev_logprobs, res.prev_logprobs
                )
            if res.ref_logprobs is not None:
                merged_result.ref_logprobs = merge_tensor(
                    merged_result.ref_logprobs, res.ref_logprobs
                )
            if res.recompute_prev_logprobs is not None:
                merged_result.recompute_prev_logprobs = merge_tensor(
                    merged_result.recompute_prev_logprobs, res.recompute_prev_logprobs
                )
        return merged_result

    @staticmethod
    def split_result_list_by_group(
        rollout_results: list["RolloutResult"],
    ) -> list["RolloutResult"]:
        """
        Split RolloutResult objects by group_size.

        If input has only one RolloutResult, split it into multiple RolloutResult objects by group_size.
        If input has multiple RolloutResult objects, split each one and merge the results.

        Args:
            rollout_results: List of input RolloutResult objects

        Returns:
            List of RolloutResult objects grouped by group_size
        """
        assert len(rollout_results) > 0, "No rollout results to split."

        all_split_results = []

        for rollout_result in rollout_results:
            split_results = RolloutResult._split_single_result_by_group(rollout_result)
            all_split_results.extend(split_results)

        return all_split_results

    @staticmethod
    def _split_single_result_by_group(
        rollout_result: "RolloutResult",
    ) -> list["RolloutResult"]:
        """
        Split a single RolloutResult into multiple RolloutResult objects by group_size.

        Args:
            rollout_result: The RolloutResult to be split

        Returns:
            List of split RolloutResult objects
        """
        group_size = rollout_result.group_size
        num_sequence = rollout_result.num_sequence

        assert num_sequence % group_size == 0, (
            f"num_sequence ({num_sequence}) must be divisible by group_size ({group_size})"
        )

        num_groups = num_sequence // group_size
        split_results = []

        # Split list fields
        prompt_lengths_split = split_list(rollout_result.prompt_lengths, num_groups)
        prompt_ids_split = split_list(rollout_result.prompt_ids, num_groups)
        response_lengths_split = split_list(rollout_result.response_lengths, num_groups)
        response_ids_split = split_list(rollout_result.response_ids, num_groups)
        is_end_split = split_list(rollout_result.is_end, num_groups)

        # Handle optional fields
        answers_split = None
        if rollout_result.answers is not None:
            answers_split = split_list(rollout_result.answers, num_groups)

        image_data_split = None
        if rollout_result.image_data is not None:
            image_data_split = split_list(rollout_result.image_data, num_groups)

        multi_modal_inputs_split = None
        if rollout_result.multi_modal_inputs is not None:
            multi_modal_inputs_split = split_list(
                rollout_result.multi_modal_inputs, num_groups
            )

        prompt_texts_split = None
        if rollout_result.prompt_texts is not None:
            prompt_texts_split = split_list(rollout_result.prompt_texts, num_groups)

        response_texts_split = None
        if rollout_result.response_texts is not None:
            response_texts_split = split_list(rollout_result.response_texts, num_groups)

        rollout_logprobs_split = None
        if rollout_result.rollout_logprobs is not None:
            rollout_logprobs_split = split_list(
                rollout_result.rollout_logprobs, num_groups
            )

        # Handle tensor fields
        rewards_split = None
        if rollout_result.rewards is not None:
            if isinstance(rollout_result.rewards, torch.Tensor):
                rewards_split = torch.chunk(rollout_result.rewards, num_groups, dim=0)
            else:
                rewards_split = split_list(rollout_result.rewards, num_groups)

        advantages_split = None
        if rollout_result.advantages is not None:
            if isinstance(rollout_result.advantages, torch.Tensor):
                advantages_split = torch.chunk(
                    rollout_result.advantages, num_groups, dim=0
                )
            else:
                advantages_split = split_list(rollout_result.advantages, num_groups)

        prev_logprobs_split = None
        if rollout_result.prev_logprobs is not None:
            prev_logprobs_split = torch.chunk(
                rollout_result.prev_logprobs, num_groups, dim=0
            )

        ref_logprobs_split = None
        if rollout_result.ref_logprobs is not None:
            ref_logprobs_split = torch.chunk(
                rollout_result.ref_logprobs, num_groups, dim=0
            )

        # Create split RolloutResult objects
        for i in range(num_groups):
            split_result = RolloutResult(
                num_sequence=group_size,
                group_size=group_size,
                prompt_lengths=prompt_lengths_split[i],
                prompt_ids=prompt_ids_split[i],
                response_lengths=response_lengths_split[i],
                response_ids=response_ids_split[i],
                is_end=is_end_split[i],
                answers=answers_split[i] if answers_split is not None else None,
                image_data=image_data_split[i]
                if image_data_split is not None
                else None,
                multi_modal_inputs=multi_modal_inputs_split[i]
                if multi_modal_inputs_split is not None
                else None,
                prompt_texts=prompt_texts_split[i]
                if prompt_texts_split is not None
                else None,
                response_texts=response_texts_split[i]
                if response_texts_split is not None
                else None,
                rollout_logprobs=rollout_logprobs_split[i]
                if rollout_logprobs_split is not None
                else None,
                rewards=rewards_split[i] if rewards_split is not None else None,
                advantages=advantages_split[i]
                if advantages_split is not None
                else None,
                prev_logprobs=prev_logprobs_split[i]
                if prev_logprobs_split is not None
                else None,
                ref_logprobs=ref_logprobs_split[i]
                if ref_logprobs_split is not None
                else None,
            )
            split_results.append(split_result)

        return split_results

    def to_actor_batch(
        self,
        data_seq_length: int,
        training_seq_length: int,
        pad_token: int,
    ) -> dict[str, torch.Tensor]:
        """
        Transform the rollout result into a format suitable for the actor.

        Args:
            data_seq_length (int): Maximum prompt length, e.g., 1024.
            training_seq_length (int): Total sequence length for training, e.g., 8192.
                The maximum response length is calculated as `training_seq_length - data_seq_length`.
            pad_token (int): Token used for padding, e.g., `tokenizer.pad_token_id`.

        Returns:
            Dict[str, torch.Tensor]: A dictionary with keys:

            input_ids (torch.Tensor):
                Concatenated prompt and response token IDs,
                shape ``[batch_size, training_seq_length]``.

            attention_mask (torch.Tensor):
                Attention mask for the input sequence,
                shape ``[batch_size, training_seq_length]``.

            is_end (torch.Tensor):
                Boolean tensor indicating whether the sequence ends,
                shape ``[batch_size]``.

            position_ids (torch.Tensor):
                Position IDs for the input sequence,
                shape ``[batch_size, training_seq_length]``.

            prompt_lengths (torch.Tensor):
                Lengths of the prompt sequences,
                shape ``[batch_size]``.

            response_lengths (torch.Tensor):
                Lengths of the response sequences,
                shape ``[batch_size]``.

            advantages (torch.Tensor), optional:
                Advantage values for the responses,
                shape ``[batch_size, training_seq_length - data_seq_length]``.
        """

        # len = training_seq_length: input_ids, attention_mask, position_ids
        #           [prompt_padding, prompt_ids,    response_ids, ... ,response_padding]
        #           |<-- padding -->|<-- pmp len -->|<-- resp len --->|<-- padding --->|
        #           |<---- cfg.data.seq_length ---->|
        #           |<------------------ cfg.runner.seq_length --------------------->|

        # len = training_seq_length - data_seq_length: advantage, prev_logprobs, ref_logprobs
        # each row: [response_ids, ...,                , response_padding]
        #           |<----- true response length ----->|<--- padding --->|
        #           |<-- cfg.runner.seq_length - cfg.data.seq_length ->|

        max_response_len = training_seq_length - data_seq_length

        prompt_lengths = torch.tensor(self.prompt_lengths)
        response_lengths = torch.tensor(self.response_lengths)
        is_end = torch.tensor(self.is_end, dtype=torch.bool)

        if self.response_mask is not None:
            response_mask = batch_pad_to_fixed_len(
                [torch.as_tensor(ids, dtype=torch.long) for ids in self.response_mask],
                max_batch_len=max_response_len,
                pad_token=0,
            )
        else:
            response_mask = None

        attention_mask, position_ids = self._get_attention_masks_and_position_ids(
            prompt_lengths=prompt_lengths,
            response_lengths=response_lengths,
<<<<<<< HEAD
            response_mask=response_mask,
=======
            response_mask=self.response_mask,
>>>>>>> 418d8e47
            max_prompt_len=data_seq_length,
            total_len=training_seq_length,
        )

        prompt_ids = batch_pad_to_fixed_len(
            [torch.as_tensor(ids, dtype=torch.long) for ids in self.prompt_ids],
            max_batch_len=data_seq_length,
            pad_token=pad_token,
            left_pad=True,
        )

        response_ids = batch_pad_to_fixed_len(
            [torch.as_tensor(ids, dtype=torch.long) for ids in self.response_ids],
            max_batch_len=max_response_len,
            pad_token=pad_token,
        )
        input_ids = torch.cat(
            [prompt_ids, response_ids], dim=1
        )  # [B, training_seq_length]

        batch = {
            "input_ids": input_ids.cuda(),
            "attention_mask": attention_mask.cuda(),
            "is_end": is_end.cuda(),
            "position_ids": position_ids.cuda(),
            "prompt_lengths": prompt_lengths.cuda(),
            "response_lengths": response_lengths.cuda(),
        }

        if (
            self.multi_modal_inputs is not None
            and self.multi_modal_inputs[0] is not None
        ):
            batch["multi_modal_inputs"] = self.multi_modal_inputs

        if self.advantages is not None:
            if isinstance(self.advantages, torch.Tensor):
                batch["advantages"] = self.advantages.cuda()
            else:
                response_attention_mask = attention_mask[
                    :, -max_response_len:
                ]  # [B, max_response_len]
                advantages = torch.tensor(self.advantages, dtype=torch.float32).reshape(
                    -1, 1
                )  # [B, 1]
                advantages = response_attention_mask.float().cuda() * advantages.cuda()
                batch["advantages"] = advantages.cuda()

        if self.prev_logprobs is not None:
            batch["prev_logprobs"] = self.prev_logprobs.cuda()

        if self.ref_logprobs is not None:
            batch["ref_logprobs"] = self.ref_logprobs.cuda()

        if self.recompute_prev_logprobs is not None:
            batch["recompute_prev_logprobs"] = self.recompute_prev_logprobs.cuda()

        if self.rewards is not None:
            batch["rewards"] = self.rewards.cuda()

        if self.rollout_logprobs is not None:
            logprobs = batch_pad_to_fixed_len(
                [
                    torch.as_tensor(logprobs, dtype=torch.float)
                    for logprobs in self.rollout_logprobs
                ],
                max_batch_len=max_response_len,
                pad_token=pad_token,
            )
            batch["prev_logprobs"] = logprobs.cuda()

        return batch

    @staticmethod
    def merge_batches(
        batches: list[dict[str, torch.Tensor]],
    ) -> dict[str, torch.Tensor]:
        """Merge two batches into one."""
        merged_batch = {}
        if len(batches) == 0:
            return merged_batch
        if len(batches) == 1:
            return batches[0]

        for key in batches[0].keys():
            if torch.is_tensor(batches[0][key]):
                merged_batch[key] = torch.cat([batch[key] for batch in batches], dim=0)
            elif isinstance(batches[0][key], list):
                merged_batch[key] = []
                for batch in batches:
                    merged_batch[key].extend(batch[key])
            else:
                raise ValueError(f"Unsupported batch key type: {type(batches[0][key])}")
        return merged_batch


class BatchResizingIterator:
    """The iterator for handling getting a batch and split it as a batch iterator with optional dynamic batch size."""

    def __init__(
        self,
        cfg: DictConfig,
        get_batch_fn: Callable,
        micro_batch_size: int,
        total_batch_size: int,
        num_global_batches: int,
        forward_only: bool,
        batch_tensor_key: str = "input_ids",
    ):
        """Initialize the BatchResizingIterator.

        Args:
            cfg (DictConfig): The configuration object.
            get_batch_fn (Callable): The function to get the batch.
            micro_batch_size (int): The size of the micro batch.
            global_batch_size_per_dp (int): The global batch size per data parallel. Here a global batch means the data required for running a single step of inference/training.
            batch_tensor_key (str): The key for retrieving a sample batch tensor, which will be used to measure the batch size and sequence length. By default, this is "input_ids", which means the input_ids tensor's shape will be used to determine batch size and sequence length.
        """
        self.cfg = cfg
        self.get_batch_fn = get_batch_fn
        self.micro_batch_size = micro_batch_size
        self.num_global_batches = num_global_batches
        self.total_batch_size = total_batch_size
        self.global_batch_size = total_batch_size // num_global_batches
        self.forward_only = forward_only
        self.batch_tensor_key = batch_tensor_key

        # Iterator states
        self.consumed_batch_size = 0
        self.micro_batch_iter = iter([])
        self.global_batch_iter = iter([])
        self.prefetch_micro_batch = None  # Used for computing batch info
        self.global_batch_done = False
        self.batches = []
        self.get_batch_fn_handler = None
        self.global_batch_handler: Optional[Callable] = None

    def register_get_batch_handler(self, handler: Callable):
        """This enables processing a batch after calling self.get_batch_fn.

        Args:
            handler (Callable): The handler function to process the return value of self.get_batch_fn.
        """
        self.get_batch_fn_handler = handler

    def reset_total_batch_size(self, total_batch_size: int):
        self.total_batch_size = total_batch_size
        self.global_batch_size = total_batch_size // self.num_global_batches

    def check_finished_global_batch(self):
        assert self.global_batch_done, (
            f"Batch iterator has not finished for this global batch, only consumed {self.consumed_batch_size} sequences, expected {self.global_batch_size}"
        )

    def get_all_batches(self):
        """Retrieve all the batches (merged) iterated after the last call to get_all_batches."""
        batch = RolloutResult.merge_batches(self.batches)
        self.batches = []
        return batch

    def prefetch_one_batch(self):
        """Get the total sequence length, number of microbatches, and indices based on the batch information and dynamic batch sizing.

        Args:
            forward_micro_batch_size: The size of the forward micro batch.
            forward_only: Whether to only consider the forward pass.
        """
        if self.prefetch_micro_batch is None:
            self.prefetch_micro_batch = next(self)

        return self.prefetch_micro_batch

    def _get_next_micro_batch(self):
        """Retrieve the next micro batch from the current microbatch iterator."""
        if self.prefetch_micro_batch is not None:
            # If a microbatch has already been prefetched for batch info computation
            # Return the prefetched microbatch
            micro_batch = self.prefetch_micro_batch
            self.prefetch_micro_batch = None
        else:
            micro_batch: dict[str, torch.Tensor] = next(self.micro_batch_iter)
            self.global_batch_done = False
            self.consumed_batch_size += micro_batch[self.batch_tensor_key].shape[0]
            self.batches.append(micro_batch)
            if self.consumed_batch_size == self.global_batch_size:
                # A global batch has been consumed, store the global batch step history
                self.consumed_batch_size = 0
                self.global_batch_done = True
            else:
                assert self.consumed_batch_size < self.global_batch_size, (
                    f"Recevied batches with a total size of {self.consumed_batch_size}, which exceeds the global batch size per dp {self.global_batch_size}. This suggests that the configured global batch size cannot be divided by the actual batch size."
                )
        return micro_batch

    def register_global_batch_handler(self, handler: Callable):
        """This enables processing a global batch before it's splitting into microbatches and consumed.

        Args:
            handler (Callable): The handler function to process the global batch. This function will receive a single argument, which is the global batch to process, and returns the processed global batch.
        """
        self.global_batch_handler = handler

    def _fill_global_batches(self, current_batch: dict[str, torch.Tensor]):
        """Keep getting batches until the batch size is multiple of a global batch if requires_global_batch."""
        current_batch_size = current_batch[self.batch_tensor_key].shape[0]
        while (
            current_batch_size < self.global_batch_size
            and current_batch_size % self.global_batch_size != 0
        ):
            new_batch, result = self.get_batch_fn()
            if self.get_batch_fn_handler is not None:
                new_batch = self.get_batch_fn_handler(new_batch)
            current_batch = RolloutResult.merge_batches([current_batch, new_batch])
            current_batch_size = current_batch[self.batch_tensor_key].shape[0]
        return current_batch

    def _get_global_batches(self):
        """Split a batch into multiple global batches, each of which will be used for one step of inference/training."""
        batch, result = self.get_batch_fn()
        if self.get_batch_fn_handler is not None:
            batch = self.get_batch_fn_handler(batch)
        batch_size = result.num_sequence
        if batch_size % self.global_batch_size != 0:
            if self.global_batch_handler is not None:
                # No need to fill global batches if it's already filled by full batches
                batch = self._fill_global_batches(batch)
                batch_size = get_batch_size(batch, self.batch_tensor_key)
            else:
                # If the batch size is smaller than the global batch size per data parallel group,
                # we can return the batch as is
                return iter([batch])
        num_splits = batch_size // self.global_batch_size
        return get_iterator_k_split(
            batch,
            num_splits=num_splits,
            shuffle=self.cfg.algorithm.get("shuffle_rollout", True),
            shuffle_seed=self.cfg.actor.seed,
        )

    def __iter__(self):
        """Return the iterator object itself."""
        return self

    def __next__(self):
        """Retrieve the next micro batch from the current microbatch iterator."""
        try:
            return self._get_next_micro_batch()
        except StopIteration:
            try:
                global_batch = next(self.global_batch_iter)
            except StopIteration:
                # If both the current micro and global batch iterators are exhausted, fetch a new batch
                self.global_batch_iter = self._get_global_batches()
                global_batch = next(self.global_batch_iter)

            if self.global_batch_handler is not None:
                global_batch = self.global_batch_handler(global_batch)
                assert global_batch is not None, (
                    f"global batch handler {self.global_batch_handler} must not return None."
                )

            global_batch_size = get_batch_size(global_batch, self.batch_tensor_key)
            self.micro_batch_iter = get_iterator_k_split(
                global_batch,
                num_splits=global_batch_size // self.micro_batch_size,
                shuffle=self.cfg.algorithm.get("shuffle_rollout", True),
                shuffle_seed=self.cfg.actor.seed,
            )

            return self._get_next_micro_batch()


def put_tensor_cpu(data_dict):
    if data_dict is None:
        return None

    for key, value in data_dict.items():
        if isinstance(value, dict):
            data_dict[key] = put_tensor_cpu(value)
        if isinstance(value, torch.Tensor):
            data_dict[key] = value.cpu().contiguous()
    return data_dict


@dataclass(kw_only=True)
class EnvOutput:
    simulator_type: str
    obs: dict[str, Any]
    final_obs: Optional[dict[str, Any]] = None
    dones: Optional[torch.Tensor] = None  # [B]
    rewards: Optional[torch.Tensor] = None  # [B]

    def __post_init__(self):
        self.obs = put_tensor_cpu(self.obs)
        self.final_obs = (
            put_tensor_cpu(self.final_obs) if self.final_obs is not None else None
        )
        self.dones = self.dones.cpu().contiguous() if self.dones is not None else None
        self.rewards = (
            self.rewards.cpu().contiguous() if self.rewards is not None else None
        )

    def prepare_observations(self, obs: dict[str, Any]) -> dict[str, Any]:
        wrist_image_tensor = None
        if self.simulator_type == "libero":
            image_tensor = torch.stack(
                [
                    value.clone().permute(2, 0, 1)
                    for value in obs["images_and_states"]["full_image"]
                ]
            )
            if "wrist_image" in obs["images_and_states"]:
                wrist_image_tensor = torch.stack(
                    [
                        value.clone().permute(2, 0, 1)
                        for value in obs["images_and_states"]["wrist_image"]
                    ]
                )
        elif self.simulator_type == "maniskill":
            image_tensor = obs["images"]
        elif self.simulator_type == "robotwin":
            image_tensor = obs["images"]
        elif self.simulator_type == "behavior":
            image_tensor = obs["images"]
            wrist_image_tensor = obs["wrist_images"]
        else:
            raise NotImplementedError

        states = None
        if "images_and_states" in obs and "state" in obs["images_and_states"]:
            states = obs["images_and_states"]["state"]

        task_descriptions = (
            list(obs["task_descriptions"]) if "task_descriptions" in obs else None
        )

        return {
            "images": image_tensor,
            "wrist_images": wrist_image_tensor,
            "states": states,
            "task_descriptions": task_descriptions,
        }

    def to_dict(self):
        env_output_dict = {}

        env_output_dict["obs"] = self.prepare_observations(self.obs)
        env_output_dict["final_obs"] = (
            self.prepare_observations(self.final_obs)
            if self.final_obs is not None
            else None
        )
        env_output_dict["dones"] = self.dones
        env_output_dict["rewards"] = self.rewards

        return env_output_dict


@dataclass(kw_only=True)
class EmbodiedRolloutResult:
    # required
    prev_logprobs: list[torch.Tensor] = field(default_factory=list)
    prev_values: list[torch.Tensor] = field(default_factory=list)
    dones: list[torch.Tensor] = field(default_factory=list)
    rewards: list[torch.Tensor] = field(default_factory=list)

    forward_inputs: list[dict[str, Any]] = field(default_factory=list)

    def __post_init__(self):
        self.prev_logprobs = (
            [prev_logprob.cpu().contiguous() for prev_logprob in self.prev_logprobs]
            if self.prev_logprobs is not None
            else []
        )
        self.prev_values = (
            [prev_value.cpu().contiguous() for prev_value in self.prev_values]
            if self.prev_values is not None
            else []
        )
        self.dones = (
            [done.cpu().contiguous() for done in self.dones]
            if self.dones is not None
            else []
        )
        self.rewards = (
            [reward.cpu().contiguous() for reward in self.rewards]
            if self.rewards is not None
            else []
        )

        self.forward_inputs = [
            put_tensor_cpu(forward_inputs) for forward_inputs in self.forward_inputs
        ]

    def append_result(self, result: dict[str, Any]):
        self.prev_logprobs.append(
            result["prev_logprobs"].cpu().contiguous()
        ) if "prev_logprobs" in result else []
        self.prev_values.append(
            result["prev_values"].cpu().contiguous()
        ) if "prev_values" in result else []
        self.dones.append(
            result["dones"].cpu().contiguous()
        ) if "dones" in result else []
        self.rewards.append(
            result["rewards"].cpu().contiguous()
        ) if "rewards" in result else []

        self.forward_inputs.append(put_tensor_cpu(result["forward_inputs"]))

    def to_dict(self):
        rollout_result_dict = {}
        rollout_result_dict["prev_logprobs"] = (
            torch.stack(self.prev_logprobs, dim=0).cpu().contiguous()
            if len(self.prev_logprobs) > 0
            else None
        )
        rollout_result_dict["prev_values"] = (
            torch.stack(self.prev_values, dim=0).cpu().contiguous()
            if len(self.prev_values) > 0
            else None
        )
        rollout_result_dict["dones"] = (
            torch.stack(self.dones, dim=0).cpu().contiguous()
            if len(self.dones) > 0
            else None
        )
        rollout_result_dict["rewards"] = (
            torch.stack(self.rewards, dim=0).cpu().contiguous()
            if len(self.rewards) > 0
            else None
        )
        merged_forward_inputs = {}
        for data in self.forward_inputs:
            for k, v in data.items():
                if k in merged_forward_inputs:
                    merged_forward_inputs[k].append(v)
                else:
                    merged_forward_inputs[k] = [v]
        for k in merged_forward_inputs.keys():
            assert k not in ["dones", "rewards", "prev_logprobs", "prev_values"]
            rollout_result_dict[k] = (
                torch.stack(merged_forward_inputs[k], dim=0).cpu().contiguous()
            )

        return rollout_result_dict

    def to_splited_dict(self, split_size) -> list[dict[str, Any]]:
        rollout_result_list = []
        for i in range(split_size):
            rollout_result_list.append(self.to_dict())

            for key, value in rollout_result_list[i].items():
                if isinstance(value, torch.Tensor):
                    rollout_result_list[i][key] = torch.chunk(value, split_size, dim=1)[
                        i
                    ].contiguous()
                else:
                    raise ValueError(f"Unsupported type: {type(value)}")

        return rollout_result_list<|MERGE_RESOLUTION|>--- conflicted
+++ resolved
@@ -204,21 +204,6 @@
 
     num_sequence: int
     group_size: int
-<<<<<<< HEAD
-    prompt_lengths: List[int]
-    prompt_ids: List[List[int]]
-    response_lengths: List[int]
-    response_ids: List[List[int]]
-    is_end: List[bool]
-    rewards: Optional[List[float] | torch.Tensor] = None
-    advantages: Optional[List[float] | torch.Tensor] = None
-    prompt_texts: Optional[List[str]] = None
-    response_texts: Optional[List[str]] = None
-    answers: Optional[List[str | dict]] = None
-    image_data: Optional[Union[List[List[bytes]], List[List[str]]]] = None
-    multi_modal_inputs: Optional[List[dict]] = None
-    response_mask: Optional[List[List[int]]] = None
-=======
     prompt_lengths: list[int]
     prompt_ids: list[list[int]]
     response_lengths: list[int]
@@ -232,7 +217,6 @@
     image_data: Optional[Union[list[list[bytes]], list[list[str]]]] = None
     multi_modal_inputs: Optional[list[dict]] = None
     response_mask: Optional[list[list[int]]] = None
->>>>>>> 418d8e47
     # Inference
     # Logprobs returned by rollout engines
     rollout_logprobs: Optional[list[list[float]]] = None
@@ -274,8 +258,6 @@
         prompt_start = prompt_start.unsqueeze(1)
         response_end = response_end.unsqueeze(1)
         if response_mask is not None:
-<<<<<<< HEAD
-=======
             max_response_len = total_len - max_prompt_len
             response_mask = batch_pad_to_fixed_len(
                 [torch.as_tensor(ids, dtype=torch.long) for ids in response_mask],
@@ -283,7 +265,6 @@
                 pad_token=0,
             )
 
->>>>>>> 418d8e47
             attention_mask = torch.cat(
                 [
                     (
@@ -777,23 +758,10 @@
         response_lengths = torch.tensor(self.response_lengths)
         is_end = torch.tensor(self.is_end, dtype=torch.bool)
 
-        if self.response_mask is not None:
-            response_mask = batch_pad_to_fixed_len(
-                [torch.as_tensor(ids, dtype=torch.long) for ids in self.response_mask],
-                max_batch_len=max_response_len,
-                pad_token=0,
-            )
-        else:
-            response_mask = None
-
         attention_mask, position_ids = self._get_attention_masks_and_position_ids(
             prompt_lengths=prompt_lengths,
             response_lengths=response_lengths,
-<<<<<<< HEAD
-            response_mask=response_mask,
-=======
             response_mask=self.response_mask,
->>>>>>> 418d8e47
             max_prompt_len=data_seq_length,
             total_len=training_seq_length,
         )

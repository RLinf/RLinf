--- conflicted
+++ resolved
@@ -1071,32 +1071,6 @@
             self.rewards.cpu().contiguous() if self.rewards is not None else None
         )
 
-<<<<<<< HEAD
-        # Sanity check
-        if self.dones is not None:
-            assert self.dones.shape[0] == self.num_group_envs * self.group_size, (
-                f"Dones first dimension {self.dones.shape[0]} does not match num_group_envs {self.num_group_envs} * group_size {self.group_size}."
-            )
-        if self.rewards is not None:
-            assert self.rewards.shape[0] == self.num_group_envs * self.group_size, (
-                f"Rewards first dimension {self.rewards.shape[0]} does not match num_group_envs {self.num_group_envs} * group_size {self.group_size}."
-            )
-
-        if self.group_env_ids is not None:
-            assert self.num_group_envs is not None, (
-                "num_group_envs must be provided if group_env_ids is provided."
-            )
-            assert len(self.group_env_ids) == self.num_group_envs, (
-                f"Length of group_env_ids {len(self.group_env_ids)} does not match num_group_envs {self.num_group_envs}."
-            )
-        else:
-            assert self.num_group_envs is not None, (
-                "num_group_envs must be provided if group_env_ids is not provided."
-            )
-            self.group_env_ids = list(range(self.num_group_envs))
-
-=======
->>>>>>> f51f855d
     def prepare_observations(self, obs: dict[str, Any]) -> dict[str, Any]:
         image_tensor = obs["images"] if "images" in obs else None
         wrist_image_tensor = obs["wrist_images"] if "wrist_images" in obs else None
@@ -1299,6 +1273,28 @@
 
 
 @dataclass(kw_only=True)
+class ChunkStepResult:
+    # required
+    prev_logprobs: torch.Tensor = None  # [B, action_dim]
+    prev_values: torch.Tensor = None  # [B, 1]
+    dones: torch.Tensor = None  # [B, 1]
+    rewards: torch.Tensor = None  # [B, 1]
+    forward_inputs: dict[str, torch.Tensor] = field(default_factory=dict)
+
+    def __post_init__(self):
+        if self.prev_logprobs is not None:
+            self.prev_logprobs = self.prev_logprobs.cpu().contiguous()
+        if self.prev_values is not None:
+            self.prev_values = self.prev_values.cpu().contiguous()
+        if self.dones is not None:
+            self.dones = self.dones.cpu().contiguous()
+        if self.rewards is not None:
+            self.rewards = self.rewards.cpu().contiguous()
+        if self.forward_inputs:
+            self.forward_inputs = put_tensor_cpu(self.forward_inputs)
+
+
+@dataclass(kw_only=True)
 class EmbodiedRolloutResult:
     # required
     rollout_epoch: int = None
@@ -1375,38 +1371,11 @@
 
         return rollout_result_dict
 
-<<<<<<< HEAD
-    def to_splitted_dict(self, split_size: int) -> list[dict[str, torch.Tensor]]:
-        """Split the rollout result along the batch dimension.
-
-        1. Build a full dict via :meth:`to_dict` with tensors of shape ``[T/T+rollout_epoch, B, ...]``, where T is the number of chunk steps.
-        2. For each split, chunk along the batch dimension (dim=1) into ``split_size`` parts, keeping the time dimension as-is.
-        3. Return a list of ``split_size`` dictionaries, each containing tensors of shape ``[T/T+rollout_epoch, B / split_size, ...]``.
-
-        The time dimension ``T / T+rollout_epoch`` is preserved as-is and **no assumption is made**
-        about its relationship to ``rollout_epoch`` or ``n_chunk_steps``. Only the
-        batch dimension is partitioned, which keeps all keys aligned regardless of
-        their time length.
-
-        Args:
-            split_size: Number of splits to divide the batch dimension into.
-
-        Returns:
-            List of dictionaries, each containing a slice of the original batch.
-        """
-        full_dict = self.to_dict()
-        rollout_result_list: list[dict[str, torch.Tensor]] = []
-
-        for i in range(split_size):
-            split_dict: dict[str, torch.Tensor] = {}
-            for key, value in full_dict.items():
-=======
     def to_splited_dict(self, split_size) -> list[dict[str, Any]]:
         rollout_result_list = []
         for i in range(split_size):
             split_dict = self.to_dict()
             for key, value in split_dict.items():
->>>>>>> f51f855d
                 if isinstance(value, torch.Tensor):
                     # Chunk along batch dimension (dim=1), keep time dimension T as is.
                     chunks = torch.chunk(value, split_size, dim=1)

# Copyright 2025 The RLinf Authors.
#
# Licensed under the Apache License, Version 2.0 (the "License");
# you may not use this file except in compliance with the License.
# You may obtain a copy of the License at
#
#     https://www.apache.org/licenses/LICENSE-2.0
#
# Unless required by applicable law or agreed to in writing, software
# distributed under the License is distributed on an "AS IS" BASIS,
# WITHOUT WARRANTIES OR CONDITIONS OF ANY KIND, either express or implied.
# See the License for the specific language governing permissions and
# limitations under the License.

import torch
import torch.nn as nn
from torch.distributions.normal import Normal
import numpy as np

from .modules.utils import layer_init, get_act_func, LOG_STD_MAX, LOG_STD_MIN
from .modules.value_head import ValueHead
from .modules.q_head import MultiQHead, MultiCrossQHead
from .base_policy import BasePolicy


# For PPO state-based PickCube
class MLPPolicy(BasePolicy):
    def __init__(
            self, 
            obs_dim, action_dim, 
            hidden_dim, num_action_chunks, 
            add_value_head, add_q_head, q_head_type="default"
            ):
        super().__init__()
        self.obs_dim = obs_dim
        self.action_dim = action_dim
        # self.hidden_dim = hidden_dim
        self.num_action_chunks = num_action_chunks

        # default setting
        independent_std = True
        activation = "tanh" 
        action_scale = None 
        final_tanh = False

        assert add_value_head + add_q_head <=1
        if add_value_head:
            self.value_head = ValueHead(
                obs_dim, hidden_sizes=(256, 256, 256), 
                activation=activation
            )
        if add_q_head:
            independent_std = False
            action_scale = 1, -1
            final_tanh = True
<<<<<<< HEAD
            self.q_head = MultiQHead(
                hidden_size=obs_dim,
                hidden_dims=[256, 256, 256], 
                num_q_heads=2, 
                action_feature_dim=action_dim
            )
=======
            if q_head_type == "default":
                self.q_head = MultiQHead(
                    hidden_size=obs_dim,
                    hidden_dims=[256, 256, 256], 
                    num_q_heads=2, 
                    action_dim=action_dim,
                    use_mix_embedding_input=False
                )
            elif q_head_type == "crossq":
                self.q_head = MultiCrossQHead(
                    hidden_size=obs_dim,
                    hidden_dims=[256, 256, 256], 
                    num_q_heads=2, 
                    action_dim=action_dim,
                    use_mix_embedding_input=False
                )
            else:
                raise ValueError(f"Invalid q_head_type: {q_head_type}")
>>>>>>> fd986892

        self.final_tanh = final_tanh
        
        act = get_act_func(activation)

        self.backbone = nn.Sequential(
            layer_init(nn.Linear(obs_dim, 256)),
            act(),
            layer_init(nn.Linear(256, 256)),
            act(),
            layer_init(nn.Linear(256, 256)),
            act(),   
        )
        self.actor_mean = layer_init(nn.Linear(256, action_dim), std=0.01 * np.sqrt(2))

        self.independent_std = independent_std
        if independent_std:
            self.actor_logstd = nn.Parameter(torch.ones(1, action_dim) * -0.5)
        else:
            self.actor_logstd = nn.Linear(256, action_dim)

        
        if action_scale is not None:
            h, l = action_scale
            self.register_buffer("action_scale", torch.tensor((h - l) / 2.0, dtype=torch.float32))
            self.register_buffer("action_bias", torch.tensor((h + l) / 2.0, dtype=torch.float32))
        else:
            self.action_scale = None
        
    def preprocess_env_obs(self, env_obs):
        device = next(self.parameters()).device
        return {"states": env_obs["states"].to(device)}
    
    def sac_forward(
        self, obs, **kwargs
    ):
        feat = self.backbone(obs["states"])
        action_mean = self.actor_mean(feat)
        action_logstd = self.actor_logstd(feat)
        action_logstd = torch.tanh(action_logstd)
        action_logstd = LOG_STD_MIN + 0.5 * (LOG_STD_MAX - LOG_STD_MIN) * (action_logstd + 1)

        action_std = torch.exp(action_logstd)
        probs = Normal(action_mean, action_std)
        raw_action = probs.rsample()
        

        # for sac
        action_normalized = torch.tanh(raw_action)
        action = action_normalized * self.action_scale + self.action_bias
        
        chunk_logprobs = probs.log_prob(raw_action)
        chunk_logprobs = chunk_logprobs - torch.log(self.action_scale * (1 - action_normalized.pow(2)) + 1e-6)

        return action, chunk_logprobs, None
    
    def default_forward(
            self,
            data,
            compute_logprobs=True,
            compute_entropy=True,
            compute_values=True,
            sample_actions=False, 
            **kwargs
        ):
        obs = data["obs"]
        action = data["action"]

        feat = self.backbone(obs)
        action_mean = self.actor_mean(feat)

        if self.independent_std:
            action_logstd = self.actor_logstd.expand_as(action_mean)
        else:
            action_logstd = self.actor_logstd(feat)
        action_std = torch.exp(action_logstd)
        probs = Normal(action_mean, action_std)

        output_dict = {}
        if compute_logprobs:
            logprobs = probs.log_prob(action)
            output_dict.update(logprobs=logprobs)
        if compute_entropy:
            entropy = probs.entropy()
            output_dict.update(entropy=entropy)
        if compute_values:
            if getattr(self, "value_head", None):
                values = self.value_head(obs)
                output_dict.update(values=values)
            else:
                raise NotImplementedError
        return output_dict

    def predict_action_batch(
            self, env_obs,
            calulate_logprobs=True,
            calulate_values=True,
            return_obs=True, 
            return_action_type="numpy_chunk", 
            return_shared_feature=False, 
            **kwargs
        ):
        feat = self.backbone(env_obs["states"])
        action_mean = self.actor_mean(feat)

        if self.independent_std:
            action_logstd = self.actor_logstd.expand_as(action_mean)
        else:
            action_logstd = self.actor_logstd(feat)
        
        if self.final_tanh:
            action_logstd = torch.tanh(action_logstd)
            action_logstd = LOG_STD_MIN + 0.5 * (LOG_STD_MAX - LOG_STD_MIN) * (action_logstd + 1)
        
        action_std = torch.exp(action_logstd)
        probs = Normal(action_mean, action_std)

        raw_action = probs.sample()
        chunk_logprobs = probs.log_prob(raw_action)

        if self.action_scale is not None:
            action_normalized = torch.tanh(raw_action)
            action = action_normalized * self.action_scale + self.action_bias

            chunk_logprobs = chunk_logprobs - torch.log(self.action_scale * (1 - action_normalized.pow(2)) + 1e-6)
        else:
            action = raw_action

        if return_action_type == "numpy_chunk":
            chunk_actions = action.reshape(-1, self.num_action_chunks, self.action_dim)
            chunk_actions = chunk_actions.cpu().numpy()
        elif return_action_type == "torch_flatten":
            chunk_actions = action.clone()
        else:
            raise NotImplementedError
        

        if hasattr(self, "value_head") and calulate_values:
            chunk_values = self.value_head(env_obs["states"])
        else:
            chunk_values = torch.zeros_like(chunk_logprobs[..., :1])


        forward_inputs = {
            "action": action
        }
        if return_obs:
            forward_inputs["obs"] = env_obs["states"]
        
        result = {
            "prev_logprobs": chunk_logprobs,
            "prev_values": chunk_values,
            "forward_inputs": forward_inputs,
        }
        if return_shared_feature:
            result["shared_feature"] = None
        return chunk_actions, result
    
    def get_q_values(self, obs, actions, shared_feature=None, detach_encoder=False):
        return self.q_head(obs["states"], actions)
    
    def crossq_q_forward(self, obs, actions, next_obs=None, next_actions=None, shared_feature=None, detach_encoder=False):
        return self.q_head(
            obs["states"], actions, 
            next_state_features=next_obs["states"] if next_obs is not None else None,
            next_action_features=next_actions
        )

    def crossq_forward(self, obs, **kwargs):
        return self.sac_forward(obs, **kwargs)


class SharedBackboneMLPPolicy(nn.Module):
    def __init__(self, obs_dim, action_dim, hidden_dim, num_action_chunks, add_value_head):
        super().__init__()
        self.obs_dim = obs_dim
        self.action_dim = action_dim
        self.hidden_dim = hidden_dim
        self.num_action_chunks = num_action_chunks

        self.obs_encoder = nn.Sequential(
            layer_init(nn.Linear(obs_dim, 256)),
            nn.ReLU(),
            layer_init(nn.Linear(256, hidden_dim)),
            nn.ReLU()
        )
        self.action_head = nn.Sequential(
            layer_init(nn.Linear(hidden_dim, 128)),
            nn.ReLU(),
            layer_init(nn.Linear(128, self.action_dim))
        )

        self.actor_logstd = nn.Parameter(torch.ones(1, self.action_dim) * -0.5)

        if add_value_head:
            self.value_head = ValueHead(
                hidden_dim,
                hidden_sizes=(256, ),
                activation="relu"
            )

    def _preprocess_obs(self, env_obs):
        return env_obs["states"].to("cuda")

    def predict_action(self, env_obs, mode, **kwargs):
        obs = self._preprocess_obs(env_obs)
        feat = self.obs_encoder(obs)
        action_mean = self.action_head(feat)
        if mode == "eval":
            return action_mean

        action_logstd = self.actor_logstd.expand_as(action_mean)
        action_std = torch.exp(action_logstd)
        probs = Normal(action_mean, action_std)
        return probs.sample()

    def forward(
            self,
            data,
            compute_logprobs=True,
            compute_entropy=True,
            compute_values=True,
            **kwargs
        ):
        obs = data["obs"]
        action = data["action"]

        feat = self.obs_encoder(obs)
        action_mean = self.action_head(feat)

        action_logstd = self.actor_logstd.expand_as(action_mean)
        action_std = torch.exp(action_logstd)
        probs = Normal(action_mean, action_std)

        if compute_logprobs:
            logprobs = probs.log_prob(action)
        if compute_entropy:
            entropy = probs.entropy()
        if compute_values:
            values = self.value_head(feat)
        return {
            "logprobs": logprobs,
            "values": values,
            "entropy": entropy
        }

    def predict_action_batch(
            self, env_obs,
            calulate_logprobs=True,
            calulate_values=True,
            **kwargs
        ):
        obs = self._preprocess_obs(env_obs)
        feat = self.obs_encoder(obs)
        action_mean = self.action_head(feat)

        action_logstd = self.actor_logstd.expand_as(action_mean)
        action_std = torch.exp(action_logstd)
        probs = Normal(action_mean, action_std)
        action = probs.sample()

        chunk_actions = action.reshape(-1, self.num_action_chunks, self.action_dim).cpu().numpy()
        chunk_logprobs = probs.log_prob(action)

        if hasattr(self, "value_head") and calulate_values:
            chunk_values = self.value_head(feat)
        else:
            chunk_values = torch.zeros_like(chunk_logprobs[..., :1])

        forward_inputs = {
            "obs": obs,
            "action": action
        }
        result = {
            "prev_logprobs": chunk_logprobs,
            "prev_values": chunk_values,
            "forward_inputs": forward_inputs,
        }
        return chunk_actions, result<|MERGE_RESOLUTION|>--- conflicted
+++ resolved
@@ -53,33 +53,28 @@
             independent_std = False
             action_scale = 1, -1
             final_tanh = True
-<<<<<<< HEAD
+            if q_head_type == "default":
+                self.q_head = MultiQHead(
+                    hidden_size=obs_dim,
+                    hidden_dims=[256, 256, 256], 
+                    num_q_heads=2, 
+                    action_feature_dim=action_dim
+                )
+            elif q_head_type == "crossq":
+                self.q_head = MultiCrossQHead(
+                    hidden_size=obs_dim,
+                    hidden_dims=[256, 256, 256], 
+                    num_q_heads=2, 
+                    action_feature_dim=action_dim
+                )
+            else:
+                raise ValueError(f"Invalid q_head_type: {q_head_type}")
             self.q_head = MultiQHead(
                 hidden_size=obs_dim,
                 hidden_dims=[256, 256, 256], 
                 num_q_heads=2, 
                 action_feature_dim=action_dim
             )
-=======
-            if q_head_type == "default":
-                self.q_head = MultiQHead(
-                    hidden_size=obs_dim,
-                    hidden_dims=[256, 256, 256], 
-                    num_q_heads=2, 
-                    action_dim=action_dim,
-                    use_mix_embedding_input=False
-                )
-            elif q_head_type == "crossq":
-                self.q_head = MultiCrossQHead(
-                    hidden_size=obs_dim,
-                    hidden_dims=[256, 256, 256], 
-                    num_q_heads=2, 
-                    action_dim=action_dim,
-                    use_mix_embedding_input=False
-                )
-            else:
-                raise ValueError(f"Invalid q_head_type: {q_head_type}")
->>>>>>> fd986892
 
         self.final_tanh = final_tanh
         

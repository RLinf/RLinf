# Copyright 2025 The RLinf Authors.
#
# Licensed under the Apache License, Version 2.0 (the "License");
# you may not use this file except in compliance with the License.
# You may obtain a copy of the License at
#
#     https://www.apache.org/licenses/LICENSE-2.0
#
# Unless required by applicable law or agreed to in writing, software
# distributed under the License is distributed on an "AS IS" BASIS,
# WITHOUT WARRANTIES OR CONDITIONS OF ANY KIND, either express or implied.
# See the License for the specific language governing permissions and
# limitations under the License.

import torch
<<<<<<< HEAD
from transformers.generation import TopKLogitsWarper

from rlinf.utils.utils import compute_entropy_from_logits, compute_logprobs_from_logits


def default_logits_processor(logits, action_tokens, vocab_size, n_action_bins):
    logits = logits.permute(0, 2, 1)  # [B, vocab-size, action-dim]

    logits[:, : vocab_size - n_action_bins] = -torch.inf
    logits[:, vocab_size:] = -torch.inf

    logprobs = compute_logprobs_from_logits(logits=logits, target=action_tokens)

    entropy = compute_entropy_from_logits(logits)

    ret = {"logprobs": logprobs, "entropy": entropy}

    return ret


def custom_forward(
    model,
    input_ids,
    attention_mask,
    pixel_values,
    output_hidden_states=True,
    action_token_len=None,
    value_model=False,
    value_head_mode: str = "a",
    logits_processor=default_logits_processor,
    temperature: int = 1.0,
    top_k: int = -1,
    logits_processor_args: Optional[dict] = None,
):
    output = model(
        input_ids=input_ids,
        attention_mask=attention_mask,
        pixel_values=pixel_values,
        output_hidden_states=output_hidden_states,
    )
    logits = output.logits[:, -action_token_len - 1 : -1]  # [B, action_dim, vocab_size]

    processed_logits_tensor = logits / temperature
    top_k = min(top_k, processed_logits_tensor.size(-1))  # Safety check
    if top_k > 0:
        logits_warper = TopKLogitsWarper(
            top_k
        )  # since here is logprob instead of logits, we use 0 instead of -inf
        processed_logits_tensor = logits_warper(None, processed_logits_tensor)

    output_dict = logits_processor(processed_logits_tensor, **logits_processor_args)

    if value_model:
        # NOTE: Here we subtract 1 because the input tokens do not include the EOS token.
        last_hidden_state = output.hidden_states[-1]  # [B, L, hidden_dim]
        if value_head_mode == "a0":
            hidden_features = last_hidden_state[
                :, -action_token_len - 1
            ]  # [batch_size, hidden_dim]
            values = model.value_head(hidden_features)  # [batch_size, 1]
        else:
            raise ValueError(f"Unknown value head mode: {value_head_mode}")
    else:
        values = None

    if values is not None:
        output_dict.update({"values": values})

    return output_dict


def prepare_observations_for_vla(
    simulator_type: str,
    model_name: str,
    raw_obs: dict,
    use_proprio: bool,
    max_length: int,
    processor: Any,
    precision: torch.dtype,
    device: torch.device = torch.device("cuda:0"),
):
    task_descriptions = [
        f"In: What action should the robot take to {t.lower()}?\nOut: "
        for t in raw_obs["task_descriptions"]
    ]

    if simulator_type == "libero":
        image_tensor = torch.stack(
            [
                value.clone().to(device).permute(2, 0, 1)
                for value in raw_obs["images_and_states"]["full_image"]
            ]
        )
    elif simulator_type == "maniskill":
        images = raw_obs["images"]
        image_tensor = images.to(device=device, dtype=precision)
    elif simulator_type == "robotwin":
        images = raw_obs["images"]
        image_tensor = images.to(device=device, dtype=precision)
    elif simulator_type == "roboverse":
        images = raw_obs["images"]
        image_tensor = images.to(device=device, dtype=precision)
    else:
        raise NotImplementedError

    proprio_states = None
    if use_proprio:
        proprio_keys = [
            key for key in raw_obs["images_and_states"] if "image" not in key
        ]
        proprio_states = {
            key: torch.stack(
                [val.to(device) for val in raw_obs["images_and_states"][key]]
            )
            for key in proprio_keys
        }

    # Add num_images dimension
    if image_tensor.ndim == 4:
        image_tensor = image_tensor.unsqueeze(1)
    assert image_tensor.ndim == 5
=======
import torch.nn.functional as F
>>>>>>> 2de62cb8


def compute_logprobs_from_logits(logits, target):
    logprobs = -F.cross_entropy(
        logits, target=target, reduction="none"
    )  # [B, action-dim]
    return logprobs


def compute_entropy_from_logits(logits, epsilon=1e-10):
    """
    Compute entropy by logits.

    Args:
        logits: [B, vocab-size, seq-len]
    Returns:
        entropy: [B, seq-len]
    """
    all_probs = F.softmax(logits, dim=1)  # [B, vocab-size, seq-len]
    all_log_probs = torch.log(all_probs + epsilon)
    entropy = -torch.sum(all_probs * all_log_probs, dim=1)  # [B, seq-len]
    return entropy<|MERGE_RESOLUTION|>--- conflicted
+++ resolved
@@ -13,131 +13,7 @@
 # limitations under the License.
 
 import torch
-<<<<<<< HEAD
-from transformers.generation import TopKLogitsWarper
-
-from rlinf.utils.utils import compute_entropy_from_logits, compute_logprobs_from_logits
-
-
-def default_logits_processor(logits, action_tokens, vocab_size, n_action_bins):
-    logits = logits.permute(0, 2, 1)  # [B, vocab-size, action-dim]
-
-    logits[:, : vocab_size - n_action_bins] = -torch.inf
-    logits[:, vocab_size:] = -torch.inf
-
-    logprobs = compute_logprobs_from_logits(logits=logits, target=action_tokens)
-
-    entropy = compute_entropy_from_logits(logits)
-
-    ret = {"logprobs": logprobs, "entropy": entropy}
-
-    return ret
-
-
-def custom_forward(
-    model,
-    input_ids,
-    attention_mask,
-    pixel_values,
-    output_hidden_states=True,
-    action_token_len=None,
-    value_model=False,
-    value_head_mode: str = "a",
-    logits_processor=default_logits_processor,
-    temperature: int = 1.0,
-    top_k: int = -1,
-    logits_processor_args: Optional[dict] = None,
-):
-    output = model(
-        input_ids=input_ids,
-        attention_mask=attention_mask,
-        pixel_values=pixel_values,
-        output_hidden_states=output_hidden_states,
-    )
-    logits = output.logits[:, -action_token_len - 1 : -1]  # [B, action_dim, vocab_size]
-
-    processed_logits_tensor = logits / temperature
-    top_k = min(top_k, processed_logits_tensor.size(-1))  # Safety check
-    if top_k > 0:
-        logits_warper = TopKLogitsWarper(
-            top_k
-        )  # since here is logprob instead of logits, we use 0 instead of -inf
-        processed_logits_tensor = logits_warper(None, processed_logits_tensor)
-
-    output_dict = logits_processor(processed_logits_tensor, **logits_processor_args)
-
-    if value_model:
-        # NOTE: Here we subtract 1 because the input tokens do not include the EOS token.
-        last_hidden_state = output.hidden_states[-1]  # [B, L, hidden_dim]
-        if value_head_mode == "a0":
-            hidden_features = last_hidden_state[
-                :, -action_token_len - 1
-            ]  # [batch_size, hidden_dim]
-            values = model.value_head(hidden_features)  # [batch_size, 1]
-        else:
-            raise ValueError(f"Unknown value head mode: {value_head_mode}")
-    else:
-        values = None
-
-    if values is not None:
-        output_dict.update({"values": values})
-
-    return output_dict
-
-
-def prepare_observations_for_vla(
-    simulator_type: str,
-    model_name: str,
-    raw_obs: dict,
-    use_proprio: bool,
-    max_length: int,
-    processor: Any,
-    precision: torch.dtype,
-    device: torch.device = torch.device("cuda:0"),
-):
-    task_descriptions = [
-        f"In: What action should the robot take to {t.lower()}?\nOut: "
-        for t in raw_obs["task_descriptions"]
-    ]
-
-    if simulator_type == "libero":
-        image_tensor = torch.stack(
-            [
-                value.clone().to(device).permute(2, 0, 1)
-                for value in raw_obs["images_and_states"]["full_image"]
-            ]
-        )
-    elif simulator_type == "maniskill":
-        images = raw_obs["images"]
-        image_tensor = images.to(device=device, dtype=precision)
-    elif simulator_type == "robotwin":
-        images = raw_obs["images"]
-        image_tensor = images.to(device=device, dtype=precision)
-    elif simulator_type == "roboverse":
-        images = raw_obs["images"]
-        image_tensor = images.to(device=device, dtype=precision)
-    else:
-        raise NotImplementedError
-
-    proprio_states = None
-    if use_proprio:
-        proprio_keys = [
-            key for key in raw_obs["images_and_states"] if "image" not in key
-        ]
-        proprio_states = {
-            key: torch.stack(
-                [val.to(device) for val in raw_obs["images_and_states"][key]]
-            )
-            for key in proprio_keys
-        }
-
-    # Add num_images dimension
-    if image_tensor.ndim == 4:
-        image_tensor = image_tensor.unsqueeze(1)
-    assert image_tensor.ndim == 5
-=======
 import torch.nn.functional as F
->>>>>>> 2de62cb8
 
 
 def compute_logprobs_from_logits(logits, target):

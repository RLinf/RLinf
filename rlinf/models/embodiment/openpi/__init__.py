--- conflicted
+++ resolved
@@ -111,14 +111,6 @@
         num_train_steps=30_000,
     ),
     TrainConfig(
-<<<<<<< HEAD
-        name="pi0_robocasa",
-        model=pi0_config.Pi0Config(action_horizon=10),
-        data=LeRobotRobocasaDataConfig(
-            repo_id="physical-intelligence/robocasa",
-            base_config=DataConfig(prompt_from_task=True),
-            assets=AssetsConfig(assets_dir="checkpoints/torch/pi0_robocasa/assets"),
-=======
         name="pi0_calvin",
         model=pi0_config.Pi0Config(action_horizon=5),
         data=LeRobotCalvinDataConfig(
@@ -127,7 +119,6 @@
                 prompt_from_task=True,
             ),
             assets=AssetsConfig(assets_dir="checkpoints/torch/pi0_calvin/assets"),
->>>>>>> f51f855d
             extra_delta_transform=False,
         ),
         weight_loader=weight_loaders.CheckpointWeightLoader(
@@ -136,8 +127,6 @@
         pytorch_weight_path="checkpoints/torch/pi0_base",
         num_train_steps=30_000,
     ),
-<<<<<<< HEAD
-=======
     TrainConfig(
         name="pi05_calvin",
         model=pi0_config.Pi0Config(
@@ -157,7 +146,21 @@
         pytorch_weight_path="checkpoints/torch/pi05_base",
         num_train_steps=30_000,
     ),
->>>>>>> f51f855d
+    TrainConfig(
+        name="pi0_robocasa",
+        model=pi0_config.Pi0Config(action_horizon=10),
+        data=LeRobotRobocasaDataConfig(
+            repo_id="physical-intelligence/robocasa",
+            base_config=DataConfig(prompt_from_task=True),
+            assets=AssetsConfig(assets_dir="checkpoints/torch/pi0_robocasa/assets"),
+            extra_delta_transform=False,
+        ),
+        weight_loader=weight_loaders.CheckpointWeightLoader(
+            "checkpoints/jax/pi0_base/params"
+        ),
+        pytorch_weight_path="checkpoints/torch/pi0_base",
+        num_train_steps=30_000,
+    ),
 ]
 
 

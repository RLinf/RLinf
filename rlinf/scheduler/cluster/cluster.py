# Copyright 2025 The RLinf Authors.
#
# Licensed under the Apache License, Version 2.0 (the "License");
# you may not use this file except in compliance with the License.
# You may obtain a copy of the License at
#
#     https://www.apache.org/licenses/LICENSE-2.0
#
# Unless required by applicable law or agreed to in writing, software
# distributed under the License is distributed on an "AS IS" BASIS,
# WITHOUT WARRANTIES OR CONDITIONS OF ANY KIND, either express or implied.
# See the License for the specific language governing permissions and
# limitations under the License.

import logging
import os
import signal
import sys
import time
from enum import Enum
from importlib.metadata import version
from typing import TYPE_CHECKING, Optional

import ray
import ray.util.scheduling_strategies
from omegaconf import DictConfig
from packaging import version as vs
from ray._private import ray_logging
from ray.actor import ActorHandle
from ray.util.state import list_actors

from .config import ClusterConfig
from .node import NodeGroupInfo, NodeProbe

ray_version = version("ray")
assert vs.parse(ray_version) >= vs.parse("2.47.0"), (
    "Ray version 2.47.0 or higher is required. Run pip install ray[default]==2.47.0"
)

if TYPE_CHECKING:
    from ..worker import Worker


class ClusterEnvVar(str, Enum):
    """Scheduler environment variables. All env vars are prefixed with {Cluster.SYS_NAME}_ in usage."""

    CATCH_FAILURE = "CATCH_FAILURE"
    """Whether to catch failures in workers to avoid exiting the main process."""

    LOG_LEVEL = "LOG_LEVEL"
    """Logging level for the cluster and workers."""

    TIMEOUT = "TIMEOUT"
    """Timeout for the all inter-worker communications."""

    NODE_RANK = "NODE_RANK"
    """Rank of each node in the cluster."""

    COMM_NET_DEVICES = "COMM_NET_DEVICES"
    """Network devices to use for inter-node communication."""


class Cluster:
    """A singleton class that manages the cluster resources for Ray workers."""

    SYS_NAME = "RLinf"
    NAMESPACE = SYS_NAME
    LOGGING_LEVEL = os.getenv(
        f"{SYS_NAME.upper()}_{ClusterEnvVar.LOG_LEVEL.value}", "INFO"
    ).upper()
    TIMEOUT_WARN_TIME = 60000
    DEFAULT_SYS_ENV_VAR = {
        ClusterEnvVar.CATCH_FAILURE: "0",
        ClusterEnvVar.LOG_LEVEL: "INFO",
        ClusterEnvVar.TIMEOUT: "180",
        ClusterEnvVar.NODE_RANK: None,
        ClusterEnvVar.COMM_NET_DEVICES: None,
    }

    class NamespaceConflictError(Exception):
        """Raised when there is a namespace conflict in Ray initialization."""

    @classmethod
    def find_free_port(cls):
        """Find a free port on the node."""
        import socket

        with socket.socket(socket.AF_INET, socket.SOCK_STREAM) as s:
            s.bind(("", 0))
            return s.getsockname()[1]

    @classmethod
    def has_initialized(cls):
        """Check if the cluster has been initialized."""
        return hasattr(cls, "_instance") and cls._instance is not None

    def __new__(cls, *args, **kwargs):  # noqa D417
        """Create a singleton class that manages the cluster resources for Ray workers."""
        if not hasattr(cls, "_instance"):
            cls._instance = super().__new__(cls)
            cls._instance._has_initialized = False
        return cls._instance

    def __init__(
        self, num_nodes: Optional[int] = None, cluster_cfg: Optional[DictConfig] = None
    ):
        """Initialize the cluster.

        Args:
            num_nodes (int): The number of nodes in the cluster. When you wish to acquire the cluster instance in a processes other than the main driver process, do not pass this argument. Instead, use the `Cluster()` constructor without arguments.
            cluster_cfg (Optional[DictConfig]): The cluster's configuration dictionary. If set, num_nodes will be ignored and inferred from the config.
        """
        if self._has_initialized:
            return
        self._setup_logger()
        if num_nodes is not None or cluster_cfg is not None:
            self._ray_instance_count = 0
            while True:
                try:
                    self._init_and_launch_managers(num_nodes, cluster_cfg)
                    break
                except Cluster.NamespaceConflictError:
                    # Switch the namespace when multiple ray instances are created in the same node
                    self._ray_instance_count += 1
                    self._logger.info(
                        f"Ray namespace conflict detected. Retrying to initialize Cluster with a new namespace (attempt {self._ray_instance_count})."
                    )
                    Cluster.NAMESPACE = f"{Cluster.SYS_NAME}_{self._ray_instance_count}"
<<<<<<< HEAD
                    continue
=======
>>>>>>> f51f855d
        else:
            self._init_from_existing_managers()
        self._has_initialized = True

    def _setup_logger(self):
        # Add logger
        self._logger = logging.getLogger(Cluster.SYS_NAME)
        self._logger.setLevel(Cluster.LOGGING_LEVEL)
        self._logger.propagate = False
        for handler in self._logger.handlers:
            self._logger.removeHandler(handler)
        handler = logging.StreamHandler()
        formatter = logging.Formatter(
            fmt="[%(levelname)s %(asctime)s %(name)s] %(message)s",
            datefmt="%H:%M:%S",
        )
        handler.setFormatter(formatter)
        self._logger.addHandler(handler)

    def _init_and_launch_managers(
        self, num_nodes: int, cluster_cfg: Optional[DictConfig]
    ):
        if ray.is_initialized():
            if self._ray_instance_count > 0:
                # For reinit Ray to switch namespace
                ray.shutdown()
            else:
                # Initializing Ray before us interferes with the namespace and logging level settings.
                raise RuntimeError(
                    "You have initialized Ray before creating the Cluster instance. This may be due to calling ray.init or creating certain Ray objects like Ray Queue before instantiating the Cluster class. Please ensure that the Cluster class is instantiated before Ray is initialized because it will interfere with our Ray namespace and logging settings."
                )

        # NOTE: Add os.environ variables to the worker environment.
        # When ray cluster has been started via `ray start` before running the Python script, ray will only capture the environment variables exported before `ray start` and ignore all subsequently exported environment variables.
        # To handle this, we need to manually pass the environment variables to Ray when initializing the cluster.
        # Any env vars conflicting with Worker env vars will be overwritten by Worker.
        if "RAY_DEDUP_LOGS" not in os.environ:
            # Default disabling deduplication of logs to ensure all logs are printed.
            ray_logging.RAY_DEDUP_LOGS = 0

        # Cluster configurations
        self._cluster_cfg = (
            ClusterConfig.from_dict_cfg(cluster_cfg) if cluster_cfg else None
        )
        if (
            self._cluster_cfg is not None
            and num_nodes is not None
            and self._cluster_cfg.num_nodes != num_nodes
        ):
            raise ValueError(
                f"num_nodes ({num_nodes}) passed in Cluster init does not match the number of nodes in configuration ({self._cluster_cfg.num_nodes}). Please ensure they are consistent."
            )
        self._num_nodes = (
            self._cluster_cfg.num_nodes if self._cluster_cfg is not None else num_nodes
        )
        assert self._num_nodes > 0, "num_nodes must be greater than 0."

        try:
            # First try to connect to an existing Ray cluster
            ray.init(
                address="auto",
                logging_level=Cluster.LOGGING_LEVEL,
                namespace=Cluster.NAMESPACE,
            )
        except ConnectionError:
            ray.init(
                logging_level=Cluster.LOGGING_LEVEL,
                namespace=Cluster.NAMESPACE,
            )

        # Wait for the cluster to be ready
        while len(Cluster.get_alive_nodes()) < self._num_nodes:
            self._logger.warning(
                f"Waiting for {self._num_nodes} nodes to be ready, currently {len(Cluster.get_alive_nodes())} nodes available."
            )
            time.sleep(1)

        # Get node info
        self._node_probe = NodeProbe(self._num_nodes, self._cluster_cfg)
        self._nodes = self._node_probe.nodes
        self._node_groups = self._node_probe.node_groups

        self._logger.info(
            f"{Cluster.SYS_NAME} is running on a cluster with {len(self._nodes)} node{'s' if len(self._nodes) > 1 else ''} and {self.num_accelerators} accelerator{'s' if self.num_accelerators > 1 else ''}. The nodes' details are: "
            + "\n"
            + "\n".join(str(node) for node in self._nodes)
            + "\n"
            + "Node groups' details are: \n"
            + "\n".join(str(group) for group in self._node_groups)
        )

        # Set environment variables
        self._set_scheduler_env_vars()

        # Launch managers
        from ..manager import (
            CollectiveManager,
            DeviceLockManager,
            NodeManager,
            WorkerManager,
        )

        try:
            self._worker_manager = (
                ray.remote(WorkerManager)
                .options(name=WorkerManager.MANAGER_NAME)
                .remote()
            )
            self._coll_manager = (
                ray.remote(CollectiveManager)
                .options(name=CollectiveManager.MANAGER_NAME)
                .remote()
            )
            self._node_manager = (
                ray.remote(NodeManager)
                .options(name=NodeManager.MANAGER_NAME)
                .remote(self._nodes, self._node_groups, self._cluster_cfg)
            )
            self._lock_manager = (
                ray.remote(DeviceLockManager)
                .options(name=DeviceLockManager.MANAGER_NAME)
                .remote()
            )
        except ValueError:
            raise Cluster.NamespaceConflictError

        def signal_handler(sig, frame):
            # Exit the main process if SIGUSR1 is received, which is sent by the worker group when an exception occurs.
            sys.stdout.flush()
            sys.stderr.flush()

            alive_actors = list_actors(
                filters=[
                    ("STATE", "=", "ALIVE"),
                    ("RAY_NAMESPACE", "=", Cluster.NAMESPACE),
                ]
            )
            for actor_state in alive_actors:
                actor = ray.get_actor(actor_state.name)
                ray.kill(actor, no_restart=True)

            if ray.is_initialized():
                # Mimic ray's sleep before shutdown to ensure log messages are flushed
                time.sleep(0.5)
                ray.shutdown(_exiting_interpreter=True)
            print("Exiting main process due to a failure upon worker execution.")
            exit(-1)

        signal.signal(signal.SIGUSR1, signal_handler)

    def _init_from_existing_managers(self):
        if not ray.is_initialized():
            ray.init(
                address="auto",
                namespace=Cluster.NAMESPACE,
                logging_level=Cluster.LOGGING_LEVEL,
            )

        from ..manager.node_manager import NodeManager

        self._node_manager = NodeManager.get_proxy()
        self._nodes, self._node_groups, self._cluster_cfg = (
            self._node_manager.get_nodes()
        )
        self._num_nodes = len(self._nodes)

    @staticmethod
    def get_full_env_var_name(var: ClusterEnvVar) -> str:
        """Get the full environment variable name with system prefix."""
        return f"{Cluster.SYS_NAME.upper()}_{var.value}"

    def _set_scheduler_env_vars(self):
        """Set default environment variables for the system."""
        env_var_list = list(ClusterEnvVar._value2member_map_.values())
        for node in self._nodes:
            for env_var in env_var_list:
                env_var_name = Cluster.get_full_env_var_name(env_var)
                if env_var_name in os.environ:
                    node.env_vars[env_var_name] = os.environ[env_var_name]
                elif (
                    default_value := Cluster.DEFAULT_SYS_ENV_VAR[env_var]
                ) is not None and env_var_name not in node.env_vars:
                    node.env_vars[env_var_name] = default_value

    @staticmethod
    def get_sys_env_var(
        env_var: ClusterEnvVar, default: Optional[str] = None
    ) -> Optional[str]:
        """Get the system environment variable for the cluster."""
        return os.environ.get(Cluster.get_full_env_var_name(env_var), default)

    @property
    def num_nodes(self):
        """Get the number of nodes in the cluster."""
        return self._num_nodes

    @property
    def num_accelerators(self):
        """Get the number of accelerators in the cluster."""
        return sum(node.num_accelerators for node in self._nodes)

    @property
    def accelerator_ranks(self) -> list[list[int]]:
        """Get the global accelerator ranks for each node in the cluster."""
        node_start_accel_rank = 0
        node_accel_ranks = []
        for node in self._nodes:
            node_accel_ranks.append(
                list(
                    range(
                        node_start_accel_rank,
                        node_start_accel_rank + node.num_accelerators,
                    )
                )
            )
            node_start_accel_rank += node.num_accelerators
        return node_accel_ranks

    @staticmethod
    def get_alive_nodes():
        """Get the list of alive nodes in the Ray cluster."""
        return [node for node in ray.nodes() if node["Alive"]]

    def get_node_group(
        self, label: Optional[str] = NodeGroupInfo.DEFAULT_GROUP_LABEL
    ) -> Optional[NodeGroupInfo]:
        """Get the node group information by label.

        Args:
            label (Optional[str]): The label of the node group.

        Returns:
            Optional[NodeGroupInfo]: The node group information.
        """
        if label is None:
            label = NodeGroupInfo.DEFAULT_GROUP_LABEL
        label = str(label)
        return next((ng for ng in self._node_groups if ng.label == label), None)

    def get_node_info(self, node_rank: int):
        """Get the NodeInfo of a specific node rank."""
        if node_rank < 0 or node_rank >= self._num_nodes:
            raise ValueError(
                f"Invalid node_id: {node_rank}. Must be between 0 and {self._num_nodes - 1}."
            )
        assert self._nodes[node_rank].node_rank == node_rank, (
            f"Nodes are not correctly sorted in the cluster. The {node_rank}-th node's node_rank is {self._nodes[node_rank].node_rank}."
        )
        return self._nodes[node_rank]

    def get_node_ip(self, node_rank: int) -> str:
        """Get the IP address of a specific node by its rank."""
        return self._nodes[node_rank].node_ip

    def allocate(
        self,
        cls: type["Worker"],
        worker_name: str,
        node_rank: int,
        max_concurrency: int,
        env_vars: dict,
        node_group_label: str,
        cls_args: tuple,
        cls_kwargs: dict,
    ) -> ActorHandle:
        """Allocate a ray remote class instance on a specific node and local rank.

        Args:
            cls (Type[Worker]): The class to allocate.
            worker_name (str): The name of the worker.
            node_rank (int): The rank of the node to allocate on.
            max_concurrency (Optional[int]): The maximum concurrency for the worker's underlying ray actor.
            env_vars (dict): Environment variables to set for the worker.
            node_group_label (str): The label of the node group to allocate on.
            cls_args (tuple): Positional arguments to pass to the class constructor.
            cls_kwargs (dict): Keyword arguments to pass to the class constructor.

        Returns:
            ray.ObjectRef: A reference to the allocated remote class instance.

        """
        if node_rank < 0 or node_rank >= self._num_nodes:
            raise ValueError(
                f"Invalid node_id: {node_rank}. Must be between 0 and {self._num_nodes - 1}."
            )

        node = self._nodes[node_rank]
        node_group = self.get_node_group(node_group_label)
        remote_cls = ray.remote(cls)

        merged_env_vars = node.env_vars.copy()
        # Update with user-specified env vars in node group configs
        cfg_node_env_vars = node_group.get_node_env_vars(node_rank)
        merged_env_vars.update(cfg_node_env_vars)
        # Finally, update with worker-specified env vars
        merged_env_vars.update(env_vars)

        # Update Python interpreter path
        python_interpreter_path = node.python_interpreter_path
        cfg_python_path = node_group.get_node_python_interpreter_path(node_rank)
        if cfg_python_path is not None:
            python_interpreter_path = cfg_python_path

        options = {
            "runtime_env": {
                "py_executable": python_interpreter_path,
                "env_vars": merged_env_vars,
            },
            "name": worker_name,
            "scheduling_strategy": ray.util.scheduling_strategies.NodeAffinitySchedulingStrategy(
                node_id=node.ray_id,
                soft=False,
            ),
        }
        if max_concurrency is not None:
            assert 1 <= max_concurrency <= 2**31 - 1, (
                f"Invalid max_concurrency: {max_concurrency}. Must be between 1 and {2**31 - 1} (max int32) due to Ray's native layer limitation."
            )
            options["max_concurrency"] = max_concurrency

        return remote_cls.options(**options).remote(*cls_args, **cls_kwargs)<|MERGE_RESOLUTION|>--- conflicted
+++ resolved
@@ -126,10 +126,6 @@
                         f"Ray namespace conflict detected. Retrying to initialize Cluster with a new namespace (attempt {self._ray_instance_count})."
                     )
                     Cluster.NAMESPACE = f"{Cluster.SYS_NAME}_{self._ray_instance_count}"
-<<<<<<< HEAD
-                    continue
-=======
->>>>>>> f51f855d
         else:
             self._init_from_existing_managers()
         self._has_initialized = True

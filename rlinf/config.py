# Copyright 2025 The RLinf Authors.
#
# Licensed under the Apache License, Version 2.0 (the "License");
# you may not use this file except in compliance with the License.
# You may obtain a copy of the License at
#
#     https://www.apache.org/licenses/LICENSE-2.0
#
# Unless required by applicable law or agreed to in writing, software
# distributed under the License is distributed on an "AS IS" BASIS,
# WITHOUT WARRANTIES OR CONDITIONS OF ANY KIND, either express or implied.
# See the License for the specific language governing permissions and
# limitations under the License.

import dataclasses
import importlib.util
import logging
import os
from dataclasses import asdict
from enum import Enum
from typing import TYPE_CHECKING, Callable, Optional, Union

import torch
import torch.nn.functional as F
import yaml
from omegaconf import OmegaConf, open_dict
from omegaconf.dictconfig import DictConfig
from transformers import AutoConfig

from rlinf.scheduler.cluster import Cluster
from rlinf.utils.placement import (
    HybridComponentPlacement,
    ModelParallelComponentPlacement,
    PlacementMode,
)

if TYPE_CHECKING:
    from megatron.core.model_parallel_config import ModelParallelConfig
    from megatron.core.transformer.transformer_config import TransformerConfig

logging.getLogger().setLevel(logging.INFO)

<<<<<<< HEAD

class SupportedModel(Enum):
    # Reasoning models
    QWEN2_5 = ("qwen2.5", "reasoning")
    QWEN2_5_VL = ("qwen2.5_vl", "reasoning")
    QWEN3_MOE = ("qwen3_moe", "reasoning")

    # Embodied models
    OPENVLA = ("openvla", "embodied")
    OPENVLA_OFT = ("openvla_oft", "embodied")
    OPENPI = ("openpi", "embodied")
    MLP_POLICY = ("mlp_policy", "embodied")
    GR00T = ("gr00t", "embodied")

    def __new__(cls, value, category):
        obj = object.__new__(cls)
        obj._value_ = value
        obj.category = category
        return obj


def get_supported_model(model_type: str) -> SupportedModel:
    try:
        return SupportedModel(model_type)
    except ValueError as err:
        supported_models = [e.value for e in SupportedModel]
        raise NotImplementedError(
            f"Model Type: {model_type} not supported. Supported models: {supported_models}"
        ) from err


=======
SUPPORTED_MODEL_ARCHS = [
    "qwen2.5",
    "qwen2.5_vl",
    "openvla",
    "openvla_oft",
    "qwen3_moe",
    "openpi",
    "mlp_policy",
    "gr00t",
    "cnn_policy",
]
>>>>>>> 67b20eb5
SUPPORTED_ROLLOUT_BACKENDS = ["sglang", "vllm"]
SUPPORTED_TASK_TYPE = ["embodied", "reasoning", "coding_online_rl"]
SUPPORTED_TRAINING_BACKENDS = ["megatron", "fsdp"]
__all__ = ["build_config"]


def torch_dtype_from_precision(precision: Union[int, str]) -> torch.dtype:
    if precision in ["bf16", "bf16-mixed"]:
        return torch.bfloat16
    elif precision in [16, "16", "fp16", "16-mixed"]:
        return torch.float16
    elif precision in [32, "32", "fp32", "32-true"]:
        return torch.float32
    elif precision in [None]:
        return None
    else:
        raise ValueError(
            f"Could not parse the precision of `{precision}` to a valid torch.dtype"
        )


@torch.jit.script
def gelu_impl(x):
    """
    OpenAI's gelu implementation.
    """
    return (
        0.5 * x * (1.0 + torch.tanh(0.7978845608028654 * x * (1.0 + 0.044715 * x * x)))
    )


def openai_gelu(x):
    return gelu_impl(x)


try:
    jit_fuser = torch.compile
except Exception:
    jit_fuser = torch.jit.script


@jit_fuser
def squared_relu(x):
    return torch.pow(torch.nn.functional.relu(x), 2)


# This is actually Python equivalent of torch.nn.functional.gelu(), also with type hints for ONNX exporter
@torch.jit.script
def erf_gelu(x):
    return (
        x
        * 0.5
        * (
            torch.erf(x / 1.41421).to(dtype=x.dtype)
            + torch.ones_like(x).to(dtype=x.dtype)
        )
    )


def activation_to_func(
    activation: str, openai_gelu: bool = False, onnx_safe: bool = False
) -> Callable:
    """
    Converts an activation function represented as a string to a function.

    Args:
        activation (str): string representation of an activation function, typically gotten from the model config.
        openai_gelu (bool): whether to use the OpenAI GELU implementation. Used with HF compatibility.
        onnx_safe (bool): whether to use the ONNX-compatible implementation of GELU.

    Returns:
        Callable: the activation function.
    """

    supported_activations = [
        "gelu",
        "geglu",
        "reglu",
        "swiglu",
        "squared-relu",
        "fast-geglu",
        "fast-swiglu",
        "fast-reglu",
        "approx-gelu",
    ]

    if activation not in supported_activations:
        raise ValueError(
            f"Unsupported activation {activation}. Supported activations: {supported_activations} "
        )

    # Give openai_gelu precedence over other activations if set, for HF compatibility.
    # Normally this is off and shouldn't affect regular model training.
    if openai_gelu:
        activation_func = openai_gelu
    elif activation in ["gelu", "geglu", "fast-geglu"]:
        activation_func = F.gelu
    elif onnx_safe:
        activation_func = erf_gelu
    elif activation in ["reglu", "fast-reglu"]:
        activation_func = F.relu
    elif activation in ["swiglu", "fast-swiglu"]:
        # SiLU or sigmoid linear unit is the same as swish with beta = 1 (which is what https://arxiv.org/pdf/2002.05202.pdf uses.)
        activation_func = F.silu
    elif activation == "squared-relu":
        activation_func = squared_relu

    return activation_func


def validate_rollout_cfg(cfg, algorithm_cfg):
    assert get_supported_model(cfg.model.model_type)

    def validate_sglang_cfg(cfg):
        assert cfg is not None, (
            "sglang config must be specified if rollout_backend is sglang."
        )
        cfg.attention_backend = cfg.get("attention_backend", "triton")
        cfg.decode_log_interval = cfg.get("decode_log_interval", 500000)
        cfg.use_torch_compile = cfg.get("use_torch_compile", False)
        cfg.torch_compile_max_bs = cfg.get("torch_compile_max_bs", 128)
        return cfg

    def validate_vllm_cfg(cfg):
        assert cfg is not None, (
            "vllm config must be specified if rollout_backend is vllm."
        )
        cfg.attention_backend = cfg.get("attention_backend", "FLASH_ATTN")
        cfg.enable_chunked_prefill = cfg.get("enable_chunked_prefill", True)
        cfg.enable_prefix_caching = cfg.get("enable_prefix_caching", True)
        cfg.enable_flash_infer_sampler = cfg.get("enable_flash_infer_sampler", True)
        cfg.max_num_batched_tokens = cfg.get("max_num_batched_tokens", None)
        cfg.torch_profiler_dir = cfg.get("torch_profiler_dir", None)
        return cfg

    with open_dict(cfg):
        cfg.gpu_memory_utilization = cfg.get("gpu_memory_utilization", 0.65)
        assert cfg.model.model_path is not None, (
            "rollout.model.model_path must be specified for rollout."
        )

        cfg.disable_log_stats = cfg.get("disable_log_stats", False)
        cfg.detokenize = cfg.get("detokenize", False)
        cfg.rollout_backend = cfg.get("rollout_backend", "sglang")
        assert cfg.rollout_backend in SUPPORTED_ROLLOUT_BACKENDS, (
            f"rollout_backend must be one of {SUPPORTED_ROLLOUT_BACKENDS}."
        )
        cfg.return_logprobs = cfg.return_logprobs or algorithm_cfg.get(
            "importance_sampling_fix", False
        )
        cfg.sglang = validate_sglang_cfg(cfg.sglang)
        cfg.vllm = validate_vllm_cfg(cfg.vllm)

    return cfg


def validate_model_cfg_by_hf_config(cfg, hf_model_path):
    # validate by hf config
    hf_config = AutoConfig.from_pretrained(hf_model_path, trust_remote_code=True)

    if "Qwen2ForCausalLM" in hf_config.architectures:
        qkv_bias = True
    else:
        qkv_bias = getattr(hf_config, "attention_bias", False)

    if (
        "Qwen3ForCausalLM" in hf_config.architectures
        or "Qwen3MoeForCausalLM" in hf_config.architectures
    ):
        qk_layernorm = True
    else:
        qk_layernorm = getattr(cfg.model, "qk_layernorm", False)

    with open_dict(cfg):
        rs = getattr(hf_config, "rope_scaling", None)
        if isinstance(rs, dict):
            rtype = rs.get("type", "")
            if rtype in {"linear", "dynamic", "ntk", "yarn"}:
                f = rs.get("factor")
                if f is not None:
                    cfg.model.seq_len_interpolation_factor = float(f)
            else:
                # mrope
                cfg.model.seq_len_interpolation_factor = None
        cfg.model.padded_vocab_size = hf_config.vocab_size
        cfg.model.max_position_embeddings = hf_config.max_position_embeddings
        cfg.model.rotary_base = hf_config.rope_theta
        cfg.model.share_embeddings_and_output_weights = getattr(
            hf_config, "tie_word_embeddings", False
        )
        cfg.model.num_layers = hf_config.num_hidden_layers
        cfg.model.hidden_size = hf_config.hidden_size
        cfg.model.num_attention_heads = hf_config.num_attention_heads
        cfg.model.num_query_groups = hf_config.num_key_value_heads
        cfg.model.ffn_hidden_size = hf_config.intermediate_size
        cfg.model.attention_dropout = hf_config.attention_dropout
        cfg.model.hidden_dropout = getattr(hf_config, "hidden_dropout", 0.0)
        cfg.model.add_qkv_bias = qkv_bias
        cfg.model.qk_layernorm = qk_layernorm
        cfg.model.layernorm_epsilon = hf_config.rms_norm_eps
        cfg.model.head_dim = getattr(
            hf_config,
            "head_dim",
            cfg.model.hidden_size // cfg.model.num_attention_heads,
        )
        if cfg.model.head_dim is not None:
            cfg.model.kv_channels = cfg.model.head_dim

        # MoE model
        cfg.model.num_moe_experts = getattr(hf_config, "num_experts", None)
        cfg.model.moe_ffn_hidden_size = getattr(
            hf_config, "moe_intermediate_size", None
        )
        cfg.model.moe_router_topk = getattr(hf_config, "num_experts_per_tok", 2)

    return cfg


def validate_fsdp_cfg(cfg: DictConfig, resume_dir: Optional[str] = None) -> DictConfig:
    def validate_amp_cfg(config: DictConfig) -> DictConfig:
        if "amp" not in config:
            config.amp = {}
        config.amp.enabled = config.amp.get("enabled", False)
        config.amp.precision = config.amp.get("precision", "bf16")
        assert config.amp.precision in ["fp16", "bf16", "fp32"], (
            "fsdp.amp.precision must be one of ['fp16', 'bf16', 'fp32']"
        )
        config.amp.use_grad_scaler = config.amp.get("use_grad_scaler", False)
        return config

    OmegaConf.set_struct(cfg, True)
    with open_dict(cfg):
        cfg.fsdp_config.strategy = cfg.fsdp_config.get("strategy", "fsdp")

        cfg.fsdp_config.sharding_strategy = cfg.fsdp_config.get(
            "sharding_strategy", "full_shard"
        )

        cfg.fsdp_config.forward_prefetch = cfg.fsdp_config.get(
            "forward_prefetch", False
        )
        cfg.fsdp_config.limit_all_gathers = cfg.fsdp_config.get(
            "limit_all_gathers", False
        )
        cfg.fsdp_config.backward_prefetch = cfg.fsdp_config.get(
            "backward_prefetch", None
        )
        cfg.fsdp_config.use_orig_params = cfg.fsdp_config.get("use_orig_params", False)
        cfg.fsdp_config.use_liger_kernel = cfg.fsdp_config.get(
            "use_liger_kernel", False
        )
        cfg.fsdp_config = validate_amp_cfg(cfg.fsdp_config)

        cfg.fsdp_config.cpu_offload = cfg.fsdp_config.get("cpu_offload", False)
        cfg.fsdp_config.offload_pin_memory = cfg.fsdp_config.get(
            "offload_pin_memory", False
        )
        cfg.fsdp_config.reshard_after_forward = cfg.fsdp_config.get(
            "reshard_after_forward", True
        )
        cfg.fsdp_config.enable_gradient_accumulation = cfg.fsdp_config.get(
            "enable_gradient_accumulation", False
        )

        if resume_dir is not None:
            cfg.fsdp_config.use_orig_params = True

        assert cfg.fsdp_config.backward_prefetch in [
            None,
            "pre",
            "post",
        ], "fsdp_config.backward_prefetch must be one of [None, 'pre', 'post']"

        # validate mixed precision config
        assert hasattr(cfg.fsdp_config, "mixed_precision"), (
            "fsdp_config.mixed_precision is required in FSDP actor configuration."
        )

        mixed_precision_config = cfg.fsdp_config.mixed_precision
        mixed_precision_config.param_dtype = mixed_precision_config.get(
            "param_dtype", "bf16"
        )
        mixed_precision_config.reduce_dtype = mixed_precision_config.get(
            "reduce_dtype", "bf16"
        )
        mixed_precision_config.buffer_dtype = mixed_precision_config.get(
            "buffer_dtype", "fp32"
        )

    return cfg


def validate_megatron_cfg(cfg: DictConfig) -> DictConfig:
    OmegaConf.set_struct(cfg, True)

    with open_dict(cfg):
        cfg.mcore_gpt = cfg.get("mcore_gpt", True)
        spec_name = cfg.get("spec_name", "local_gpt")
        cfg.spec_name = spec_name

        # Pad the vocab size to be divisible by this value.
        cfg.model.make_vocab_size_divisible_by = cfg.model.get(
            "make_vocab_size_divisible_by", 8
        )
        cfg.use_torch_fsdp2 = False

        # training args for megatron
        cfg.megatron.load = cfg.model.get("megatron_checkpoint", None)
        use_hf_ckpt = cfg.megatron.get("use_hf_ckpt", False)
        if cfg.megatron.load is None:
            assert use_hf_ckpt, (
                "model.megatron_checkpoint is required if use_hf_ckpt is False"
            )
        else:
            assert not use_hf_ckpt, (
                "model.megatron_checkpoint should be None if use_hf_ckpt is True"
            )
        cfg.megatron.pretrained_checkpoint = cfg.get("pretrained_checkpoint", None)
        cfg.megatron.save = None
        cfg.megatron.micro_batch_size = cfg.get("micro_batch_size", 1)
        cfg.megatron.global_batch_size = cfg.get("global_batch_size", 1)
        cfg.megatron.tp_comm_overlap_cfg = cfg.megatron.get("tp_comm_overlap_cfg", None)
        cfg.megatron.decoder_tp_comm_overlap = cfg.megatron.get(
            "decoder_tp_comm_overlap", False
        )
        cfg.megatron.timing_log_level = cfg.megatron.get(
            "timing_log_level", 0
        )  # choices=range(0,3)
        cfg.megatron.timing_log_option = cfg.megatron.get(
            "timing_log_option", "minmax"
        )  # choices=['max', 'minmax', 'all']

        # Megatron >= 0.12.0
        cfg.megatron.init_model_with_meta_device = cfg.megatron.get(
            "init_model_with_meta_device", False
        )
        cfg.megatron.use_torch_fsdp2 = cfg.megatron.get("use_torch_fsdp2", False)
        cfg.megatron.use_custom_fsdp = cfg.megatron.get("use_custom_fsdp", False)
        cfg.megatron.check_for_large_grads = cfg.megatron.get(
            "check_for_large_grads", False
        )
        cfg.megatron.ddp_num_buckets = cfg.megatron.get("ddp_num_buckets", None)
        cfg.megatron.ddp_pad_buckets_for_high_nccl_busbw = cfg.megatron.get(
            "ddp_pad_buckets_for_high_nccl_busbw", False
        )
        cfg.megatron.enable_gloo_process_groups = cfg.megatron.get(
            "enable_gloo_process_groups", True
        )

        # ddp config
        cfg.megatron.check_for_nan_in_loss_and_grad = cfg.megatron.get(
            "check_for_nan_in_loss_and_grad", False
        )
        cfg.megatron.ddp_bucket_size = cfg.megatron.get("ddp_bucket_size", None)
        cfg.megatron.ddp_average_in_collective = cfg.megatron.get(
            "ddp_average_in_collective", False
        )
        cfg.megatron.accumulate_allreduce_grads_in_fp32 = cfg.megatron.get(
            "accumulate_allreduce_grads_in_fp32", True
        )

        # profiler
        cfg.megatron.use_profiler = cfg.megatron.get("use_profiler", False)
        if cfg.megatron.use_profiler:
            cfg.megatron.profiler.schedule_warmup = cfg.megatron.profiler.get(
                "schedule_warmup", 3
            )
            cfg.megatron.profiler.schedule_active = cfg.megatron.profiler.get(
                "schedule_active", 1
            )

        # distributed
        # If set, distributed ranks initialize order is changed from tp-cp-ep-dp-pp to tp-cp-ep-pp-dp.
        cfg.megatron.use_tp_pp_dp_mapping = cfg.megatron.get(
            "use_tp_pp_dp_mapping", False
        )
        # Which backend to use for distributed training. Support 'nccl' and 'gloo'
        cfg.megatron.distributed_backend = cfg.megatron.get(
            "distributed_backend", "nccl"
        )
        cfg.megatron.distributed_timeout_minutes = cfg.megatron.get(
            "distributed_timeout_minutes", 10
        )
        cfg.megatron.num_distributed_optimizer_instances = cfg.megatron.get(
            "num_distributed_optimizer_instances", 1
        )
        cfg.megatron.nccl_communicator_config_path = cfg.megatron.get(
            "nccl_communicator_config_path", None
        )
        cfg.megatron.encoder_tensor_model_parallel_size = cfg.megatron.get(
            "encoder_tensor_model_parallel_size", 0
        )
        cfg.megatron.encoder_pipeline_model_parallel_size = cfg.megatron.get(
            "encoder_pipeline_model_parallel_size", 0
        )

        # checkpoint
        cfg.megatron.rerun_mode = cfg.megatron.get(
            "rerun_mode", "disabled"
        )  # choices=['disabled', 'validate_results', 'report_stats']
        cfg.megatron.error_injection_rate = cfg.megatron.get(
            "error_injection_rate", 0
        )  # Rate at which to inject unexpected results, e.g. 1000 means once every 1000 result validations
        cfg.megatron.error_injection_type = cfg.megatron.get(
            "error_injection_type", "transient_error"
        )  # choices=['correct_result', 'transient_error', 'persistent_error']

        cfg.megatron.moe_use_upcycling = cfg.megatron.get("moe_use_upcycling", False)
        cfg.megatron.async_save = cfg.megatron.get("async_save", False)
        cfg.megatron.use_dist_ckpt = cfg.megatron.get("use_dist_ckpt", False)
        cfg.megatron.no_load_optim = cfg.megatron.get("no_load_optim", False)
        cfg.megatron.no_load_rng = cfg.megatron.get("no_load_rng", False)
        cfg.megatron.no_save_optim = cfg.megatron.get("no_save_optim", False)
        cfg.megatron.no_save_rng = cfg.megatron.get("no_save_rng", False)
        cfg.megatron.ckpt_fully_parallel_save = cfg.megatron.get(
            "ckpt_fully_parallel_save", False
        )
        cfg.megatron.ckpt_format = cfg.megatron.get("ckpt_format", "torch")
        cfg.megatron.ckpt_convert_format = cfg.megatron.get(
            "ckpt_convert_format", None
        )  # choices=[None, 'torch', 'torch_dist', 'zarr']
        cfg.megatron.auto_detect_ckpt_format = cfg.megatron.get(
            "auto_detect_ckpt_format", False
        )
        cfg.megatron.non_persistent_save_interval = cfg.megatron.get(
            "non_persistent_save_interval", None
        )
        cfg.megatron.non_persistent_ckpt_type = cfg.megatron.get(
            "non_persistent_ckpt_type", None
        )
        cfg.megatron.non_persistent_local_ckpt_dir = cfg.megatron.get(
            "non_persistent_local_ckpt_dir", None
        )
        cfg.megatron.non_persistent_global_ckpt_dir = cfg.megatron.get(
            "non_persistent_global_ckpt_dir", None
        )
        cfg.megatron.non_persistent_local_ckpt_algo = cfg.megatron.get(
            "non_persistent_local_ckpt_algo", "fully_parallel"
        )  # choices=['fully_parallel', 'atomic']
        cfg.megatron.ckpt_convert_update_legacy_dist_opt_format = cfg.megatron.get(
            "ckpt_convert_update_legacy_dist_opt_format", False
        )
        cfg.megatron.finetune = cfg.megatron.get("finetune", False)
        cfg.megatron.ckpt_assume_constant_structure = cfg.megatron.get(
            "ckpt_assume_constant_structure", False
        )
        cfg.megatron.log_progress = cfg.megatron.get("log_progress", False)
        cfg.megatron.exit_on_missing_checkpoint = cfg.megatron.get(
            "exit_on_missing_checkpoint", True
        )
        cfg.megatron.retro_add_retriever = cfg.megatron.get(
            "retro_add_retriever", False
        )
        cfg.megatron.data_parallel_random_init = cfg.megatron.get(
            "data_parallel_random_init", False
        )
        cfg.megatron.use_tokenizer_model_from_checkpoint_args = cfg.megatron.get(
            "use_tokenizer_model_from_checkpoint_args", False
        )

        cfg.model.tensor_model_parallel_size = cfg.model.get(
            "tensor_model_parallel_size", 1
        )
        cfg.model.pipeline_model_parallel_size = cfg.model.get(
            "pipeline_model_parallel_size", 1
        )
        cfg.model.virtual_pipeline_model_parallel_size = cfg.model.get(
            "virtual_pipeline_model_parallel_size", None
        )
        cfg.model.pipeline_model_parallel_split_rank = cfg.model.get(
            "pipeline_model_parallel_split_rank", None
        )
        cfg.model.context_parallel_size = cfg.model.get("context_parallel_size", 1)

        cfg.model.expert_model_parallel_size = cfg.model.get(
            "expert_model_parallel_size", 1
        )

        cfg.model.expert_tensor_parallel_size = cfg.model.get(
            "expert_tensor_parallel_size", None
        )

        cfg.model.moe_grouped_gemm = cfg.model.get("moe_grouped_gemm", None)
        assert cfg.model.moe_grouped_gemm in [None, "te"], (
            f"grouped_gemm type only avail in [null, te]. get value ({cfg.model.moe_grouped_gemm})"
        )

        if cfg.model.expert_tensor_parallel_size is not None:
            assert (
                cfg.model.expert_tensor_parallel_size
                <= cfg.model.tensor_model_parallel_size
            ), (
                f"expert_tensor_parallel_size ({cfg.model.expert_tensor_parallel_size}) must be less than or equal to tensor_model_parallel_size ({cfg.model.tensor_model_parallel_size})"
            )

        cfg.model.position_embedding_type = cfg.model.get(
            "position_embedding_type", "learned_absolute"
        )
        cfg.model.rotary_percentage = cfg.model.get("rotary_percentage", 1.0)
        cfg.model.seq_len_interpolation_factor = cfg.model.get(
            "seq_len_interpolation_factor", None
        )
        cfg.model.rotary_base = cfg.model.get("rotary_base", 10000)
        cfg.model.share_embeddings_and_output_weights = cfg.model.get(
            "share_embeddings_and_output_weights", False
        )

        cfg.model.gradient_accumulation_fusion = cfg.model.get(
            "gradient_accumulation_fusion", True
        )
        cfg.model.masked_softmax_fusion = cfg.model.get("masked_softmax_fusion", True)
        cfg.model.persist_layer_norm = cfg.model.get("persist_layer_norm", True)

        cfg.model.padded_vocab_size = cfg.model.get("padded_vocab_size", None)
        cfg.model.use_cpu_initialization = cfg.model.get(
            "use_cpu_initialization", False
        )
        cfg.model.add_position_embedding = cfg.model.get("add_position_embedding", True)

        cfg.model.variable_seq_lengths = cfg.model.get("variable_seq_lengths", True)
        cfg.model.add_bias_linear = cfg.model.get("add_bias_linear", False)

        cfg.optim.fp16 = (
            torch_dtype_from_precision(cfg.model.precision) == torch.float16
        )
        cfg.optim.bf16 = (
            torch_dtype_from_precision(cfg.model.precision) == torch.bfloat16
        )
        cfg.optim.weight_decay = cfg.optim.get("weight_decay", 0.01)
        cfg.optim.overlap_param_gather_with_optimizer_step = cfg.optim.get(
            "overlap_param_gather_with_optimizer_step", False
        )

        # learning rate
        cfg.lr_sched.lr = cfg.optim.get("lr", None)
        cfg.lr_sched.min_lr = cfg.lr_sched.get("min_lr", 0.0)
        # lr_decay_style choices=['constant', 'linear', 'cosine', 'inverse-square-root', 'WSD']
        cfg.lr_sched.lr_decay_style = cfg.lr_sched.get("lr_decay_style", "constant")
        # weight_decay_incr_style: Weight decay increment function. choices=['constant', 'linear', 'cosine']
        cfg.lr_sched.weight_decay_incr_style = cfg.lr_sched.get(
            "weight_decay_incr_style", "constant"
        )
        # lr_wsd_decay_style choices=['exponential', 'linear', 'cosine']
        cfg.lr_sched.lr_wsd_decay_style = cfg.lr_sched.get(
            "lr_wsd_decay_style", "exponential"
        )

        # TODO fix this
        cfg.megatron.train_iters = 100000
        # lr_decay_iters: number of iterations to decay learning rate over, defaults to train_iters
        cfg.lr_sched.lr_decay_iters = cfg.lr_sched.get("lr_decay_iters", None)
        cfg.lr_sched.lr_wsd_decay_iters = cfg.lr_sched.get("lr_wsd_decay_iters", None)
        cfg.lr_sched.lr_warmup_init = cfg.lr_sched.get("lr_warmup_init", 0.0)
        cfg.lr_sched.lr_warmup_iters = cfg.lr_sched.get("lr_warmup_iters", 0)
        cfg.lr_sched.lr_warmup_fraction = cfg.lr_sched.get("lr_warmup_fraction", None)
        cfg.lr_sched.use_checkpoint_opt_param_scheduler = cfg.lr_sched.get(
            "use_checkpoint_opt_param_scheduler", True
        )
        cfg.lr_sched.override_opt_param_scheduler = cfg.lr_sched.get(
            "override_opt_param_scheduler", False
        )

        if cfg.lr_sched.lr_decay_style == "constant":
            assert cfg.lr_sched.get("start_weight_decay") is None
            assert cfg.lr_sched.get("end_weight_decay") is None
            cfg.lr_sched.start_weight_decay = cfg.optim.weight_decay
            cfg.lr_sched.end_weight_decay = cfg.optim.weight_decay
        else:
            if not hasattr(cfg.lr_sched, "start_weight_decay"):
                raise ValueError(
                    "Error: 'start_weight_decay' is missing from 'cfg.lr_sched'"
                )
            if not hasattr(cfg.lr_sched, "end_weight_decay"):
                raise ValueError(
                    "Error: 'end_weight_decay' is missing from 'cfg.lr_sched'"
                )
            assert cfg.lr_sched.start_weight_decay is not None
            assert cfg.lr_sched.end_weight_decay is not None

        # TODO. Following args are needed for AUTO mode now, but will be removed in the future.
        cfg.megatron.transformer_impl = getattr(
            cfg.megatron, "transformer_impl", "transformer_engine"
        )
        cfg.megatron.swiglu = cfg.model.activation in ["swiglu", "fast-swiglu"]
        cfg.megatron.untie_embeddings_and_output_weights = (
            not cfg.model.share_embeddings_and_output_weights
        )
        # In RLinf, padded_vocab_size is set to hf_config.vocab_size, so make_vocab_size_divisible_by=1
        cfg.megatron.make_vocab_size_divisible_by = 1
        if cfg.model.normalization == "rmsnorm":
            cfg.megatron.normalization = "RMSNorm"

    return cfg


def validate_embodied_cfg(cfg):
<<<<<<< HEAD
    assert get_supported_model(cfg.actor.model.model_type).category == "embodied", (
        f"Model type: '{cfg.actor.model.model_type}' is not an embodied model. "
        f"Supported embodied models: {[e.value for e in SupportedModel if e.category == 'embodied']}."
    )
=======
    # Skip actor validation if this is reward training only mode
    if (
        hasattr(cfg, "reward")
        and hasattr(cfg.reward, "training_backend")
        and not hasattr(cfg, "actor")
    ):
        return cfg

    if hasattr(cfg, "actor"):
        assert cfg.actor.model.model_name in SUPPORTED_MODEL_ARCHS, (
            f"Model {cfg.actor.model.model_name} is not supported"
        )
>>>>>>> 67b20eb5

    # NOTE: Currently we only support actor_critic as PPO algorithm loss, and only support value_head as critic model.
    # This will be updated in the future to support more algorithms and critic models.
    # Check that actor_critic loss requires value_head
    if cfg.algorithm.loss_type == "actor_critic":
        add_value_head = cfg.actor.model.get("add_value_head", False)
        assert add_value_head, (
            f"When using PPO algorithm (algorithm.loss_type='actor_critic'), "
            f"actor.model.add_value_head must be True. "
            f"Current value: {add_value_head}"
        )

    # process num-envs
    component_placement = HybridComponentPlacement(
        cfg, Cluster(num_nodes=cfg.cluster.num_nodes)
    )
    stage_num = cfg.rollout.pipeline_stage_num
    env_world_size = component_placement.get_world_size("env")

    assert cfg.env.train.total_num_envs > 0, (
        "Total number of parallel environments for training must be greater than 0"
    )
    assert cfg.env.train.total_num_envs % env_world_size == 0, (
        "Total number of parallel environments for training must be divisible by the number of environment processes"
    )
    assert cfg.env.train.total_num_envs % env_world_size % stage_num == 0, (
        "Total number of parallel environments for training must be divisible by the number of environment processes and the number of pipeline stages"
    )
    assert cfg.env.train.total_num_envs // env_world_size // stage_num > 0, (
        "env.train.total_num_envs // env_world_size // rollout.pipeline_stage_num must be greater than 0"
    )
    assert (
        cfg.env.train.total_num_envs
        // env_world_size
        // stage_num
        % cfg.env.train.group_size
        == 0
    ), (
        "env.train.total_num_envs // env_world_size // rollout.pipeline_stage_num must be divisible by the group size"
    )

    if cfg.runner.val_check_interval > 0 or cfg.runner.only_eval:
        assert cfg.env.eval.total_num_envs > 0, (
            "Total number of parallel environments for evaluation must be greater than 0"
        )
        assert cfg.env.eval.total_num_envs % env_world_size == 0, (
            "Total number of parallel environments for evaluation must be divisible by the number of environment processes"
        )
        assert cfg.env.eval.total_num_envs % env_world_size % stage_num == 0, (
            "Total number of parallel environments for evaluation must be divisible by the number of environment processes and the number of pipeline stages"
        )
        assert cfg.env.eval.total_num_envs // env_world_size // stage_num > 0, (
            "env.eval.total_num_envs // env_world_size // rollout.pipeline_stage_num must be greater than 0"
        )
        assert (
            cfg.env.eval.total_num_envs
            // env_world_size
            // stage_num
            % cfg.env.eval.group_size
            == 0
        ), (
            "env.eval.total_num_envs // env_world_size // rollout.pipeline_stage_num must be divisible by the group size"
        )

    assert (
        cfg.env.train.max_steps_per_rollout_epoch % cfg.actor.model.num_action_chunks
        == 0
    ), (
        "env.train.max_steps_per_rollout_epoch must be divisible by actor.model.num_action_chunks"
    )
    assert (
        cfg.env.eval.max_steps_per_rollout_epoch % cfg.actor.model.num_action_chunks
        == 0
    ), (
        "env.eval.max_steps_per_rollout_epoch must be divisible by actor.model.num_action_chunks"
    )

    with open_dict(cfg):
        if cfg.env.train.simulator_type == "maniskill":

            def get_robot_control_mode(robot: str):
                if "google_robot_static" in robot:
                    return "arm_pd_ee_delta_pose_align_interpolate_by_planner_gripper_pd_joint_target_delta_pos_interpolate_by_planner"
                elif "widowx" in robot:
                    return "arm_pd_ee_target_delta_pose_align2_gripper_pd_joint_pos"
                elif "panda-qpos" in robot:
                    return "pd_joint_delta_pos"
                elif "panda-ee" in robot:
                    return "pd_ee_delta_pos"
                else:
                    raise NotImplementedError(f"Robot {robot} not supported")

            cfg.env.train.init_params.control_mode = get_robot_control_mode(
                cfg.actor.model.policy_setup
            )
            cfg.env.eval.init_params.control_mode = get_robot_control_mode(
                cfg.actor.model.policy_setup
            )
        elif cfg.env.train.simulator_type == "behavior":
            import omnigibson as og

            assert cfg.env.train.base_config_name == "r1pro_behavior", (
                f"Only r1pro_behavior is supported for omnigibson, got {cfg.env.train.base_config_name}"
            )
            # Load the pre-selected configuration and set the online_sampling flag
            config_filename = os.path.join(
                og.example_config_path, "r1pro_behavior.yaml"
            )
            omnigibson_cfg = yaml.load(
                open(config_filename, "r"), Loader=yaml.FullLoader
            )
            omnigibson_cfg = OmegaConf.create(omnigibson_cfg)
            cfg.env.train.omnigibson_cfg = omnigibson_cfg
            cfg.env.eval.omnigibson_cfg = omnigibson_cfg

    return cfg


def validate_reasoning_cfg(cfg: DictConfig) -> DictConfig:
    assert cfg.algorithm.recompute_logprobs or cfg.rollout.return_logprobs, (
        "One of `algorithm.recompute_logprobs` or `rollout.return_logprobs` must be True to compute `prev_logprobs`."
    )

    if cfg.algorithm.recompute_logprobs and cfg.rollout.return_logprobs:
        assert cfg.algorithm.get("importance_sampling_fix", False), (
            "Importance sampling fix must be enabled if both `algorithm.recompute_logprobs` and `rollout.return_logprobs` are True."
        )

    with open_dict(cfg):
        cfg.algorithm.training_batch_size_per_gpu = cfg.algorithm.get(
            "training_batch_size_per_gpu", 1
        )
        cfg.algorithm.n_minibatches = cfg.algorithm.get("n_minibatches", 1)
        cfg.algorithm.max_num_gen_batches = cfg.algorithm.get("max_num_gen_batches", 1)
        cfg.actor.micro_batch_size = cfg.algorithm.training_batch_size_per_gpu
        cfg.actor.global_batch_size = (
            cfg.data.rollout_batch_size
            * cfg.algorithm.group_size
            // cfg.algorithm.n_minibatches
        )
        assert cfg.actor.micro_batch_size >= 1
        assert cfg.actor.global_batch_size >= 1
        assert cfg.runner.seq_length > cfg.data.max_prompt_length, (
            f"runner.seq_length ({cfg.runner.seq_length}) must be greater than data.max_prompt_length ({cfg.data.max_prompt_length})"
        )

        # add configs for importance sampling fix
        cfg.algorithm.recompute_logprobs = (
            cfg.algorithm.recompute_logprobs
            or cfg.algorithm.get("importance_sampling_fix", False)
        )

        cfg.rollout = validate_rollout_cfg(cfg.rollout, cfg.algorithm)
    return cfg


def validate_coding_online_rl_cfg(cfg: DictConfig) -> DictConfig:
    assert (
        get_supported_model(cfg.rollout.model.model_type) == SupportedModel.QWEN2_5
    ), f"Model type {cfg.rollout.model.model_type} is not supported"

    assert cfg.algorithm.recompute_logprobs or cfg.rollout.return_logprobs, (
        "One of `algorithm.recompute_logprobs` or `rollout.return_logprobs` must be True to compute `prev_logprobs`."
    )

    if cfg.algorithm.recompute_logprobs and cfg.rollout.return_logprobs:
        assert cfg.algorithm.get("importance_sampling_fix", False), (
            "Importance sampling fix must be enabled if both `algorithm.recompute_logprobs` and `rollout.return_logprobs` are True."
        )

    assert cfg.algorithm.recompute_logprobs, (
        "Online coding task must use recompute_logprobs"
    )

    assert cfg.actor.training_backend == "megatron", (
        "Online coding task must use megatron training backend"
    )

    cluster = Cluster(num_nodes=cfg.cluster.num_nodes)
    component_placement = ModelParallelComponentPlacement(cfg, cluster)
    assert component_placement.placement_mode == PlacementMode.DISAGGREGATED, (
        "Online coding task must use disaggregated placement mode"
    )

    with open_dict(cfg):
        cfg.algorithm.training_batch_size_per_gpu = cfg.algorithm.get(
            "training_batch_size_per_gpu", 1
        )
        cfg.algorithm.n_minibatches = cfg.algorithm.get("n_minibatches", 1)
        cfg.algorithm.max_num_gen_batches = cfg.algorithm.get("max_num_gen_batches", 1)
        cfg.actor.micro_batch_size = cfg.algorithm.training_batch_size_per_gpu
        cfg.actor.global_batch_size = (
            cfg.data.rollout_batch_size
            * cfg.algorithm.group_size
            // cfg.algorithm.n_minibatches
        )
        assert cfg.actor.micro_batch_size >= 1
        assert cfg.actor.global_batch_size >= 1
        assert cfg.runner.seq_length > cfg.data.max_prompt_length, (
            f"runner.seq_length ({cfg.runner.seq_length}) must be greater than data.max_prompt_length ({cfg.data.max_prompt_length})"
        )

        # add configs for importance sampling fix
        cfg.algorithm.recompute_logprobs = (
            cfg.algorithm.recompute_logprobs
            or cfg.algorithm.get("importance_sampling_fix", False)
        )

        cfg.rollout = validate_rollout_cfg(cfg.rollout, cfg.algorithm)
    return cfg


def validate_cfg(cfg: DictConfig) -> DictConfig:
    OmegaConf.set_struct(cfg, True)

    assert cfg.runner.task_type in SUPPORTED_TASK_TYPE, (
        f"task_type must be one of {SUPPORTED_TASK_TYPE}"
    )

    # Check if this is reward model training mode (only reward training, no actor)
    is_reward_training_only = (
        hasattr(cfg, "reward")
        and hasattr(cfg.reward, "training_backend")
        and cfg.reward.training_backend in SUPPORTED_TRAINING_BACKENDS
        and not hasattr(cfg, "actor")
    )

    if cfg.runner.task_type == "embodied":
        # Only validate embodied cfg if not reward training only
        if not is_reward_training_only:
            cfg = validate_embodied_cfg(cfg)
    elif cfg.runner.task_type == "reasoning":
        cfg = validate_reasoning_cfg(cfg)
    elif cfg.runner.task_type == "coding_online_rl":
        cfg = validate_coding_online_rl_cfg(cfg)

    # Skip actor/critic validation for reward training only mode
    if is_reward_training_only:
        # Validate reward config if it exists
        if hasattr(cfg, "reward") and hasattr(cfg.reward, "training_backend"):
            if cfg.reward.training_backend == "fsdp":
                cfg.reward = validate_fsdp_cfg(
                    cfg.reward, cfg.runner.get("resume_dir", None)
                )
        return cfg

    # Original validation for actor/critic (for normal training)
    if hasattr(cfg, "algorithm") and hasattr(cfg.algorithm, "adv_type"):
        if cfg.algorithm.adv_type in ("grpo", "reinpp_baseline"):
            assert cfg.algorithm.group_size > 1

<<<<<<< HEAD
    if cfg.actor.training_backend == "megatron":
        cfg.actor = validate_megatron_cfg(cfg.actor)
        cfg.actor = validate_model_cfg_by_hf_config(
            cfg.actor, cfg.rollout.model.model_path
        )
        # TODO. Need actually pad padded_vocab_size.
        assert (
            cfg.actor.model.padded_vocab_size
            % cfg.actor.model.tensor_model_parallel_size
            == 0
        ), (
            f"padded_vocab_size ({cfg.actor.model.padded_vocab_size}) must be divisible by tensor_model_parallel_size ({cfg.actor.model.tensor_model_parallel_size})"
        )
    elif cfg.actor.training_backend == "fsdp":
        component_placement = HybridComponentPlacement(
            cfg, Cluster(num_nodes=cfg.cluster.num_nodes)
        )
        actor_world_size = component_placement.get_world_size("actor")
        assert (
            cfg.actor.global_batch_size
            % (cfg.actor.micro_batch_size * actor_world_size)
            == 0
        ), (
            f"actor.global_batch_size ({cfg.actor.global_batch_size}) must be divisible by (actor.micro_batch_size ({cfg.actor.micro_batch_size}) * actor_world_size ({actor_world_size}))"
        )
        cfg.actor = validate_fsdp_cfg(cfg.actor, cfg.runner.get("resume_dir", None))

    if cfg.critic.use_critic_model and cfg.critic.training_backend == "megatron":
        cfg.critic = validate_megatron_cfg(cfg.critic)
        cfg.critic = validate_model_cfg_by_hf_config(
            cfg.critic, cfg.rollout.model.model_path
        )
    elif cfg.critic.use_critic_model and cfg.critic.training_backend == "fsdp":
        cfg.critic = validate_fsdp_cfg(cfg.critic)
=======
    if hasattr(cfg, "actor"):
        assert cfg.actor.training_backend in SUPPORTED_TRAINING_BACKENDS, (
            f"Unsupported training_backend {cfg.actor.training_backend}. Supported training backends are {SUPPORTED_TRAINING_BACKENDS}."
        )

        if cfg.actor.training_backend == "megatron":
            cfg.actor = validate_megatron_cfg(cfg.actor)
            cfg.actor = validate_model_cfg_by_hf_config(
                cfg.actor, cfg.rollout.model_dir
            )
            # TODO. Need actually pad padded_vocab_size.
            assert (
                cfg.actor.model.padded_vocab_size
                % cfg.actor.model.tensor_model_parallel_size
                == 0
            ), (
                f"padded_vocab_size ({cfg.actor.model.padded_vocab_size}) must be divisible by tensor_model_parallel_size ({cfg.actor.model.tensor_model_parallel_size})"
            )
        elif cfg.actor.training_backend == "fsdp":
            cfg.actor = validate_fsdp_cfg(cfg.actor, cfg.runner.get("resume_dir", None))

    if hasattr(cfg, "critic") and cfg.critic.use_critic_model:
        if cfg.critic.training_backend == "megatron":
            cfg.critic = validate_megatron_cfg(cfg.critic)
            cfg.critic = validate_model_cfg_by_hf_config(
                cfg.critic, cfg.rollout.model_dir
            )
        elif cfg.critic.training_backend == "fsdp":
            cfg.critic = validate_fsdp_cfg(cfg.critic)
>>>>>>> 67b20eb5

    return cfg


def build_config(cls, cfg):
    if not isinstance(cfg, (dict, DictConfig)):
        cfg = asdict(cfg)

    kwargs = {}
    for f in dataclasses.fields(cls):
        if f.name in cfg:
            kwargs[f.name] = cfg.get(f.name)

    return cls(**kwargs)


def build_transformer_config(cfg) -> "TransformerConfig":
    """
    Builds the megatron core transformer config for the model.
    For attributes in the RLinf model config that are the same
    as the megatron core TransformerConfig, we will use the value from the RLinf model config.
    For attributes in TransformerConfig that are not in the RLinf model config, we add custom logic.
    """
    from megatron.core.transformer.transformer_config import TransformerConfig
    from megatron.core.utils import (
        init_method_normal,
        scaled_init_method_normal,
    )

    # get model parallel configs
    model_parallel_config = _build_model_parallel_config(cfg)

    # create a dictionary copy of the model config
    cfg = OmegaConf.to_container(cfg, resolve=True)

    # create a dict to store the transformer config arguments
    transformer_config_dict = {}

    num_layers = cfg.get("num_layers", 1)
    if num_layers % cfg.get("pipeline_model_parallel_size", 1) != 0:
        raise ValueError(
            f"num_layers ({cfg.num_layers}) should be divisible by "
            f"pipeline_model_parallel_size ({cfg.get('pipeline_model_parallel_size', 1)})"
        )

    add_bias_linear = cfg.get("add_bias_linear", True)
    add_qkv_bias = cfg.get("add_qkv_bias", False)

    activation = cfg.get("activation", "gelu")
    gated_linear_unit = activation.endswith("glu")
    # TODO: need to check which activation functions are supported in mcore
    activation_func = activation_to_func(
        activation, openai_gelu=cfg.get("openai_gelu", False)
    )

    normalization = cfg.get("normalization", "layernorm").lower()
    layernorm_zero_centered_gamma = cfg.get(
        "normalization", "layernorm"
    ) == "layernorm1p" or cfg.get("layernorm_zero_centered_gamma", False)
    if normalization == "layernorm":
        normalization = "LayerNorm"
    elif normalization == "rmsnorm":
        normalization = "RMSNorm"
    elif normalization == "layernorm1p":
        normalization = "LayerNorm"
        layernorm_zero_centered_gamma = True
    else:
        logging.warning(
            f"The normalization type: {normalization} might not be supported in megatron core."
            f"Supported types are LayerNorm and RMSNorm."
        )

    tp_comm_overlap = cfg.get("tp_comm_overlap", False)

    if not cfg.get("fp8", False):
        fp8 = None
    elif cfg.get("fp8_e4m3", False):
        fp8 = "e4m3"
    elif cfg.get("fp8_hybrid", False):
        fp8 = "hybrid"
    else:
        raise ValueError(
            "fp8 enabled but fp8_format (fp8_e4m3 | fp8_hybrid) is not set."
        )

    init_method_std = cfg.get("init_method_std", 0.02)
    # default used in mcore
    init_method = init_method_normal(init_method_std)

    output_layer_init_method = init_method

    use_scaled_init_method = cfg.get("use_scaled_init_method", True)
    if use_scaled_init_method:
        output_layer_init_method = scaled_init_method_normal(
            init_method_std, num_layers=num_layers
        )

    attention_softmax_in_fp32 = cfg.get("attention_softmax_in_fp32", True)
    apply_query_key_layer_scaling = cfg.get("apply_query_key_layer_scaling", False)

    rotary_interleaved = cfg.get("rotary_interleaved", False)

    if apply_query_key_layer_scaling:
        if model_parallel_config.fp16:
            os.environ["NVTE_APPLY_QK_LAYER_SCALING"] = "1"
        else:
            logging.warning(
                "apply_query_key_layer_scaling is only enabled when using FP16, setting it to False "
                "and setting NVTE_APPLY_QK_LAYER_SCALING=0"
            )
            os.environ["NVTE_APPLY_QK_LAYER_SCALING"] = "0"
            apply_query_key_layer_scaling = False

    if apply_query_key_layer_scaling:
        attention_softmax_in_fp32 = True

    bias_activation_fusion = cfg.get("bias_activation_fusion", True)

    bias_dropout_fusion = cfg.get("bias_dropout_fusion", True)

    apply_rope_fusion = cfg.get("apply_rope_fusion", False)

    # TODO: need to check if recompute APIs are matching up properly
    recompute_granularity = cfg.get("recompute_granularity", None)
    recompute_method = cfg.get("recompute_method", None)
    recompute_num_layers = cfg.get("recompute_num_layers", None)

    tp_only_amax_red = cfg.get("tp_only_amax_red", False)

    if cfg.get("enable_cuda_graph", False):
        if importlib.util.find_spec("transformer_engine") is None:
            raise ImportError(
                "Can not import transformer_engine, which is required for cudagraphs."
            )
        assert cfg.get("use_te_rng_tracker", False), (
            "Transformer engine's RNG tracker is required for cudagraphs, this can be enabled with \
            'use_te_rng_tracker=True'."
        )

    # any configs that are not in the RLinf model config will be added here
    config_mapping = {
        "apply_query_key_layer_scaling": apply_query_key_layer_scaling,
        "apply_residual_connection_post_layernorm": False,  # we don't use this in NeMo
        "add_bias_linear": add_bias_linear,
        "add_qkv_bias": add_qkv_bias,
        "gated_linear_unit": gated_linear_unit,
        "activation_func": activation_func,
        "normalization": normalization,
        "layernorm_zero_centered_gamma": layernorm_zero_centered_gamma,
        "init_method": init_method,
        "output_layer_init_method": output_layer_init_method,
        "attention_softmax_in_fp32": attention_softmax_in_fp32,
        "bias_activation_fusion": bias_activation_fusion,
        "bias_dropout_fusion": bias_dropout_fusion,
        "apply_rope_fusion": apply_rope_fusion,
        "recompute_granularity": recompute_granularity,
        "recompute_method": recompute_method,
        "recompute_num_layers": recompute_num_layers,
        "distribute_saved_activations": False,  # not currently used in NeMo
        "fp8": fp8,
        "tp_comm_overlap": tp_comm_overlap,
        "rotary_interleaved": rotary_interleaved,
        "deallocate_pipeline_outputs": False,
        "tp_only_amax_red": tp_only_amax_red,
        "qk_layernorm": cfg.get("qk_layernorm", False),
        "kv_channels": cfg.get("head_dim", None),
        # MoE related
        "num_moe_experts": cfg.get("num_moe_experts", None),
        "moe_ffn_hidden_size": cfg.get("moe_ffn_hidden_size", None),
        # now the sequential mlp should ffn hidden size == moe_ffn_hidden_size
        "ffn_hidden_size": cfg.get("moe_ffn_hidden_size", None)
        or cfg.get("ffn_hidden_size", None),
        "moe_router_load_balancing_type": cfg.get(
            "moe_router_load_balancing_type", "aux_loss"
        ),
        "moe_router_topk": cfg.get("moe_router_topk", 2),
        "moe_grouped_gemm": cfg.get("moe_grouped_gemm", False),
        "moe_aux_loss_coeff": cfg.get(
            "moe_aux_loss_coeff", 0
        ),  # 1e-2 would be a good start value for load balance loss.
        "moe_z_loss_coeff": cfg.get(
            "moe_z_loss_coeff", None
        ),  # 1e-3 would be a good start value for z-loss
        "moe_input_jitter_eps": cfg.get("moe_input_jitter_eps", None),
        "moe_token_dropping": cfg.get("moe_token_dropping", False),
        "enable_cuda_graph": cfg.get("enable_cuda_graph", False),
    }

    # populate the transformer config dict
    for field in dataclasses.fields(TransformerConfig):
        # config mapping has second highest priority
        if field.name in config_mapping:
            transformer_config_dict[field.name] = config_mapping[field.name]
        # then config
        elif field.name in cfg:
            transformer_config_dict[field.name] = cfg[field.name]
        # then model parallel config
        elif field in dataclasses.fields(model_parallel_config):
            transformer_config_dict[field.name] = getattr(
                model_parallel_config, field.name
            )

    transformer_config = TransformerConfig(**transformer_config_dict)

    # pass mcore customization configs directly to mcore
    mcore_customization_config_dict = cfg.get("mcore_customization_config", {})
    for key, value in mcore_customization_config_dict.items():
        setattr(transformer_config, key, value)

    return transformer_config


def _build_model_parallel_config(cfg: DictConfig) -> "ModelParallelConfig":
    """
    For attributes in the RLinf model config that are the same as the
    megatron core ModelParallelConfig we will use the value from the RLinf config.
    For attributes in ModelParallelConfig that are not in the RLinf model config, we add custom logic.
    """
    from megatron.core.model_parallel_config import ModelParallelConfig
    from megatron.training.global_vars import get_timers
    # cfg = OmegaConf.to_container(cfg, resolve=True)

    # dtype used in p2p communication
    if cfg.get("precision", None) is None:
        raise f"precision not found in {cfg}."
    torch_dtype = torch_dtype_from_precision(cfg.precision)
    params_dtype = (
        torch_dtype if torch_dtype in [torch.bfloat16, torch.float16] else torch.float32
    )
    pipeline_dtype = cfg.get("pipeline_dtype", params_dtype)
    autocast_dtype = cfg.get("autocast_dtype", params_dtype)

    timers = get_timers()
    # maps NeMo model configs to ModelParallelConfig from megatron core
    config_mapping = {
        "perform_initialization": True,  # initailize weights when constructing the module
        "fp16": torch_dtype == torch.float16,
        "bf16": torch_dtype == torch.bfloat16,
        "params_dtype": params_dtype,
        "timers": timers,
        "async_tensor_model_parallel_allreduce": False,  # Deprecated in megatron
        "pipeline_dtype": pipeline_dtype,
        "grad_scale_func": None,
        "enable_autocast": False,  # torch_dtype in [torch.bfloat16, torch.float16],
        "autocast_dtype": autocast_dtype,
        "num_microbatches_with_partial_activation_checkpoints": cfg.get(
            "num_microbatches_with_partial_activation_checkpoints", None
        ),
        "batch_p2p_sync": True,  # call torch.cuda.synchronize() after batch isend/rcv
        "use_ring_exchange_p2p": False,
        "deallocate_pipeline_outputs": False,
        "no_sync_func": None,  # set dynamically during training
        "grad_sync_func": None,  # set dynamically during training
        "param_sync_func": None,  # set dynamically during training
        "tp_comm_overlap": cfg.get("tp_comm_overlap", False),
        "tp_comm_bootstrap_backend": cfg.get("tp_comm_bootstrap_backend", "nccl"),
    }

    # instantitate ModelParallelConfig from this dict
    mp_config_dict = {}

    for field in dataclasses.fields(ModelParallelConfig):
        # model config has priority
        if field.name in cfg:
            mp_config_dict[field.name] = cfg[field.name]
        # then config_mapping
        elif field.name in config_mapping:
            mp_config_dict[field.name] = config_mapping[field.name]

    model_parallel_config = ModelParallelConfig(**mp_config_dict)

    return model_parallel_config<|MERGE_RESOLUTION|>--- conflicted
+++ resolved
@@ -40,7 +40,6 @@
 
 logging.getLogger().setLevel(logging.INFO)
 
-<<<<<<< HEAD
 
 class SupportedModel(Enum):
     # Reasoning models
@@ -54,6 +53,7 @@
     OPENPI = ("openpi", "embodied")
     MLP_POLICY = ("mlp_policy", "embodied")
     GR00T = ("gr00t", "embodied")
+    CNN_POLICY = ("cnn_policy", "embodied")
 
     def __new__(cls, value, category):
         obj = object.__new__(cls)
@@ -72,19 +72,6 @@
         ) from err
 
 
-=======
-SUPPORTED_MODEL_ARCHS = [
-    "qwen2.5",
-    "qwen2.5_vl",
-    "openvla",
-    "openvla_oft",
-    "qwen3_moe",
-    "openpi",
-    "mlp_policy",
-    "gr00t",
-    "cnn_policy",
-]
->>>>>>> 67b20eb5
 SUPPORTED_ROLLOUT_BACKENDS = ["sglang", "vllm"]
 SUPPORTED_TASK_TYPE = ["embodied", "reasoning", "coding_online_rl"]
 SUPPORTED_TRAINING_BACKENDS = ["megatron", "fsdp"]
@@ -681,25 +668,10 @@
 
 
 def validate_embodied_cfg(cfg):
-<<<<<<< HEAD
     assert get_supported_model(cfg.actor.model.model_type).category == "embodied", (
         f"Model type: '{cfg.actor.model.model_type}' is not an embodied model. "
         f"Supported embodied models: {[e.value for e in SupportedModel if e.category == 'embodied']}."
     )
-=======
-    # Skip actor validation if this is reward training only mode
-    if (
-        hasattr(cfg, "reward")
-        and hasattr(cfg.reward, "training_backend")
-        and not hasattr(cfg, "actor")
-    ):
-        return cfg
-
-    if hasattr(cfg, "actor"):
-        assert cfg.actor.model.model_name in SUPPORTED_MODEL_ARCHS, (
-            f"Model {cfg.actor.model.model_name} is not supported"
-        )
->>>>>>> 67b20eb5
 
     # NOTE: Currently we only support actor_critic as PPO algorithm loss, and only support value_head as critic model.
     # This will be updated in the future to support more algorithms and critic models.
@@ -951,7 +923,11 @@
         if cfg.algorithm.adv_type in ("grpo", "reinpp_baseline"):
             assert cfg.algorithm.group_size > 1
 
-<<<<<<< HEAD
+    if hasattr(cfg, "actor"):
+        assert cfg.actor.training_backend in SUPPORTED_TRAINING_BACKENDS, (
+            f"Unsupported training_backend {cfg.actor.training_backend}. Supported training backends are {SUPPORTED_TRAINING_BACKENDS}."
+        )
+
     if cfg.actor.training_backend == "megatron":
         cfg.actor = validate_megatron_cfg(cfg.actor)
         cfg.actor = validate_model_cfg_by_hf_config(
@@ -979,44 +955,14 @@
         )
         cfg.actor = validate_fsdp_cfg(cfg.actor, cfg.runner.get("resume_dir", None))
 
-    if cfg.critic.use_critic_model and cfg.critic.training_backend == "megatron":
-        cfg.critic = validate_megatron_cfg(cfg.critic)
-        cfg.critic = validate_model_cfg_by_hf_config(
-            cfg.critic, cfg.rollout.model.model_path
-        )
-    elif cfg.critic.use_critic_model and cfg.critic.training_backend == "fsdp":
-        cfg.critic = validate_fsdp_cfg(cfg.critic)
-=======
-    if hasattr(cfg, "actor"):
-        assert cfg.actor.training_backend in SUPPORTED_TRAINING_BACKENDS, (
-            f"Unsupported training_backend {cfg.actor.training_backend}. Supported training backends are {SUPPORTED_TRAINING_BACKENDS}."
-        )
-
-        if cfg.actor.training_backend == "megatron":
-            cfg.actor = validate_megatron_cfg(cfg.actor)
-            cfg.actor = validate_model_cfg_by_hf_config(
-                cfg.actor, cfg.rollout.model_dir
-            )
-            # TODO. Need actually pad padded_vocab_size.
-            assert (
-                cfg.actor.model.padded_vocab_size
-                % cfg.actor.model.tensor_model_parallel_size
-                == 0
-            ), (
-                f"padded_vocab_size ({cfg.actor.model.padded_vocab_size}) must be divisible by tensor_model_parallel_size ({cfg.actor.model.tensor_model_parallel_size})"
-            )
-        elif cfg.actor.training_backend == "fsdp":
-            cfg.actor = validate_fsdp_cfg(cfg.actor, cfg.runner.get("resume_dir", None))
-
     if hasattr(cfg, "critic") and cfg.critic.use_critic_model:
         if cfg.critic.training_backend == "megatron":
             cfg.critic = validate_megatron_cfg(cfg.critic)
             cfg.critic = validate_model_cfg_by_hf_config(
-                cfg.critic, cfg.rollout.model_dir
+                cfg.critic, cfg.rollout.model.model_path
             )
         elif cfg.critic.training_backend == "fsdp":
             cfg.critic = validate_fsdp_cfg(cfg.critic)
->>>>>>> 67b20eb5
 
     return cfg
 

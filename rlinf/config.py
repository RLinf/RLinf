--- conflicted
+++ resolved
@@ -42,11 +42,8 @@
     "openvla_oft",
     "qwen3_moe",
     "openpi",
-<<<<<<< HEAD
-=======
     "mlp_policy",
     "gr00t",
->>>>>>> 59833809
 ]
 SUPPORTED_ROLLOUT_BACKENDS = ["sglang", "vllm"]
 SUPPORTED_TASK_TYPE = ["embodied", "reasoning", "coding_online_rl"]
@@ -522,34 +519,15 @@
 
         cfg.model.expert_model_parallel_size = cfg.model.get(
             "expert_model_parallel_size", 1
-<<<<<<< HEAD
         )
 
         cfg.model.expert_tensor_parallel_size = cfg.model.get(
-            "expert_tensor_parallel_size", 1
+            "expert_tensor_parallel_size", None
         )
 
         cfg.model.moe_grouped_gemm = cfg.model.get("moe_grouped_gemm", None)
         assert cfg.model.moe_grouped_gemm in [None, "te"], (
             f"grouped_gemm type only avail in [null, te]. get value ({cfg.model.moe_grouped_gemm})"
-        )
-
-        assert (
-            cfg.model.expert_tensor_parallel_size
-            <= cfg.model.tensor_model_parallel_size
-        ), (
-            f"expert_tensor_parallel_size ({cfg.model.expert_tensor_parallel_size}) must be less than or equal to tensor_model_parallel_size ({cfg.model.tensor_model_parallel_size})"
-=======
-        )
-
-        cfg.model.expert_tensor_parallel_size = cfg.model.get(
-            "expert_tensor_parallel_size", None
-        )
-
-        cfg.model.moe_grouped_gemm = cfg.model.get("moe_grouped_gemm", None)
-        assert cfg.model.moe_grouped_gemm in [None, "te"], (
-            f"grouped_gemm type only avail in [null, te]. get value ({cfg.model.moe_grouped_gemm})"
->>>>>>> 59833809
         )
 
         if cfg.model.expert_tensor_parallel_size is not None:

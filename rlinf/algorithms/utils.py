--- conflicted
+++ resolved
@@ -64,7 +64,6 @@
     raise NotImplementedError
 
 
-<<<<<<< HEAD
 def preprocess_loss_inputs(
     logprobs: torch.Tensor,
     old_logprobs: torch.Tensor,
@@ -75,24 +74,12 @@
     entropy: Optional[torch.Tensor] = None,
     loss_mask: Optional[torch.Tensor] = None,
     loss_mask_sum: Optional[torch.Tensor] = None,
+    values: Optional[torch.Tensor] = None,
+    prev_values: Optional[torch.Tensor] = None,
+    returns: Optional[torch.Tensor] = None,
+    reward_type: Optional[str] = None,
     **kwargs,
 ) -> dict:
-=======
-def preprocess_loss_inputs(**kwargs) -> dict:
-    logprob_type = kwargs.get("logprob_type", None)
-    entropy_type = kwargs.get("entropy_type", None)
-    single_action_dim = kwargs.get("single_action_dim", None)
-    reward_type = kwargs.get("reward_type", None)
-    logprobs = kwargs["logprobs"]
-    old_logprobs = kwargs["old_logprobs"]
-    advantages = kwargs["advantages"]
-    entropy = kwargs.get("entropy", None)
-    loss_mask = kwargs.get("loss_mask", None)
-    loss_mask_sum = kwargs.get("loss_mask_sum", None)
-    values = kwargs.get("values", None)
-    prev_values = kwargs.get("prev_values", None)
-    returns = kwargs.get("returns", None)
-
     if reward_type == "chunk_level":
         advantages = advantages.flatten()
         if loss_mask is not None:
@@ -105,20 +92,17 @@
             prev_values = prev_values.flatten()
         if returns is not None:
             returns = returns.flatten()
->>>>>>> 2de62cb8
+
     bsz = logprobs.shape[0]
     if logprob_type == "token_level":
         # logprobs, old_logprobs: [bsz, num_action_chunks, action_dim] -> [bsz, num_action_chunks, action_dim]
         logprobs = logprobs.reshape(bsz, -1, single_action_dim)
         old_logprobs = old_logprobs.reshape(bsz, -1, single_action_dim)
-<<<<<<< HEAD
         advantages = advantages.unsqueeze(-1)
         if loss_mask is not None:
             loss_mask = loss_mask.unsqueeze(-1)
         if loss_mask_sum is not None:
             loss_mask_sum = loss_mask_sum.unsqueeze(-1)
-=======
->>>>>>> 2de62cb8
 
     elif logprob_type == "action_level":
         # logprobs, old_logprobs: [bsz, num_action_chunks, action_dim] -> [bsz, num_action_chunks]
@@ -174,9 +158,16 @@
     Unify names & formats, align with math interfaces.
     """
     if reward_type == "chunk_level":
-<<<<<<< HEAD
-        rewards = rewards.sum(dim=-1, keepdim=True)
-        dones = dones[..., -1:]
+        # TODO: need check
+        # rewards, dones, loss_mask, loss_mask_sum: [n_chunk_steps, bsz, num_action_chunks] -> [n_chunk_steps, bsz, 1]
+        kwargs["rewards"] = kwargs["rewards"].sum(dim=-1, keepdim=True)
+        kwargs["dones"] = kwargs["dones"].max(dim=-1, keepdim=True)[0]
+        if "loss_mask" in kwargs and kwargs["loss_mask"] is not None:
+            kwargs["loss_mask"] = kwargs["loss_mask"].max(dim=-1, keepdim=True)[0]
+        if "loss_mask_sum" in kwargs and kwargs["loss_mask_sum"] is not None:
+            kwargs["loss_mask_sum"] = kwargs["loss_mask_sum"].max(dim=-1, keepdim=True)[
+                0
+            ]
 
     num_chunk, bsz, chunk_size = rewards.shape
     n_steps = num_chunk * chunk_size
@@ -284,17 +275,6 @@
         res.update({"returns": returns})
 
     return res
-=======
-        # rewards, dones, loss_mask, loss_mask_sum: [n_chunk_steps, bsz, num_action_chunks] -> [n_chunk_steps, bsz, 1]
-        kwargs["rewards"] = kwargs["rewards"].sum(dim=-1, keepdim=True)
-        kwargs["dones"] = kwargs["dones"].max(dim=-1, keepdim=True)[0]
-        if "loss_mask" in kwargs and kwargs["loss_mask"] is not None:
-            kwargs["loss_mask"] = kwargs["loss_mask"].max(dim=-1, keepdim=True)[0]
-        if "loss_mask_sum" in kwargs and kwargs["loss_mask_sum"] is not None:
-            kwargs["loss_mask_sum"] = kwargs["loss_mask_sum"].max(dim=-1, keepdim=True)[
-                0
-            ]
-    return kwargs
 
 
 def expand_to_target_dim(tensor, target_shape):
@@ -304,4 +284,21 @@
         while len(tensor.shape) < len(target_shape):
             tensor = tensor.unsqueeze(-1)
     return tensor
->>>>>>> 2de62cb8
+
+
+def normalize_array(
+    array: torch.Tensor,
+    loss_mask: Optional[torch.Tensor] = None,
+) -> torch.Tensor:
+    if loss_mask is not None:
+        mean = array[loss_mask].mean()
+        std = array[loss_mask].std(correction=0)
+    else:
+        mean = array.mean()
+        std = array.std(correction=0)
+    if std < 1e-8 or torch.isinf(std).any() or torch.isnan(std).any():
+        array = torch.zeros_like(array)
+    else:
+        array = (array - mean) / (std + 1e-8)
+
+    return array
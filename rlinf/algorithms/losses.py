--- conflicted
+++ resolved
@@ -120,6 +120,9 @@
     prev_values: torch.Tensor,
     value_clip: float,
     huber_delta: float,
+    loss_mask: Optional[torch.Tensor] = None,
+    max_episode_steps: Optional[int] = None,
+    loss_mask_sum: Optional[torch.Tensor] = None,
     **kwargs,
 ) -> Tuple[torch.Tensor, Dict]:
     """
@@ -135,14 +138,29 @@
     Returns:
         Tuple[torch.Tensor, Dict]: (critic_loss, metrics_dict)
     """
+    loss_mask_ratio = None
+    loss_agg_func = raw_mean
+
+    if (
+        max_episode_steps is not None
+        and loss_mask_sum is not None
+        and loss_mask is not None
+    ):
+        loss_mask_ratio = (loss_mask_sum * 1.0) / max_episode_steps
+        loss_agg_func = masked_mean_ratio
 
     value_pred_clipped = prev_values + (values - prev_values).clamp(
         -value_clip, value_clip
-    )
-
-    value_loss_original = huber_loss(returns - values, huber_delta)
-    value_loss_clipped = huber_loss(returns - value_pred_clipped, huber_delta)
-    value_loss = torch.max(value_loss_original, value_loss_clipped).mean()
+    )  # [bsz, ] | [bsz, chunk-step]
+
+    value_loss_original = huber_loss(
+        returns - values, huber_delta
+    )  # [bsz, ] | [bsz, chunk-step]
+    value_loss_clipped = huber_loss(
+        returns - value_pred_clipped, huber_delta
+    )  # [bsz, ] | [bsz, chunk-step]
+    value_loss = torch.max(value_loss_original, value_loss_clipped)
+    value_loss = loss_agg_func(value_loss, loss_mask, loss_mask_ratio)
 
     value_clip_indicator = (value_pred_clipped - prev_values).abs() > value_clip
     value_clip_ratio = value_clip_indicator.float().mean()
@@ -177,7 +195,6 @@
     Returns:
         Tuple[torch.Tensor, Dict]: Loss and metrics dictionary
     """
-<<<<<<< HEAD
     metrics_data = {}
     actor_loss, actor_metrics_data = compute_ppo_actor_loss(**kwargs)
     critic_loss, critic_metrics_data = compute_ppo_critic_loss(**kwargs)
@@ -185,94 +202,6 @@
     loss = actor_loss + critic_loss
     metrics_data.update(actor_metrics_data)
     metrics_data.update(critic_metrics_data)
-=======
-    logprobs = kwargs["logprobs"]
-    entropy = kwargs["entropy"]
-    values = kwargs["values"]
-    old_logprobs = kwargs["old_logprobs"]
-    advantages = kwargs["advantages"]
-    returns = kwargs["returns"]
-    prev_values = kwargs["prev_values"]
-    clip_ratio_low = kwargs["clip_ratio_low"]
-    clip_ratio_high = kwargs["clip_ratio_high"]
-    value_clip = kwargs["value_clip"]
-    huber_delta = kwargs["huber_delta"]
-    entropy_bonus = kwargs["entropy_bonus"]
-    loss_mask = kwargs.get("loss_mask", None)
-    loss_mask_sum = kwargs.get("loss_mask_sum", None)
-    max_episode_steps = kwargs.get("max_episode_steps", None)
-
-    # Compute policy loss mask ratio
-    loss_mask_ratio = (
-        loss_mask_sum / max_episode_steps if loss_mask is not None else None
-    )
-
-    logratio = logprobs - old_logprobs
-    ratio = torch.exp(logratio)
-
-    policy_loss1 = -ratio * advantages
-    policy_loss2 = (
-        -torch.clamp(ratio, 1 - clip_ratio_low, 1 + clip_ratio_high) * advantages
-    )
-    if loss_mask is None:
-        policy_loss = torch.mean(torch.max(policy_loss1, policy_loss2))
-        pg_clipfrac = torch.mean(torch.gt(policy_loss2, policy_loss1).float())
-        approx_kl = torch.mean((ratio - 1 - logratio))
-    else:
-        policy_loss = torch.mean(
-            torch.max(policy_loss1, policy_loss2) / loss_mask_ratio * loss_mask
-        )
-        pg_clipfrac = torch.mean(
-            torch.gt(policy_loss2, policy_loss1).float() * loss_mask
-        )
-        approx_kl = torch.mean(((ratio - 1) - logratio) * loss_mask)
-
-    # Value loss
-    assert prev_values.numel() == values.numel(), (
-        f"numel mismatch: {prev_values.shape=} vs {values.shape=}"
-    )
-    prev_values = prev_values.reshape_as(values)
-
-    assert returns.numel() == values.numel(), (
-        f"numel mismatch: {returns.shape=} vs {values.shape=}"
-    )
-    returns = returns.reshape_as(values)
-
-    value_pred_clipped = prev_values + (values - prev_values).clamp(
-        -value_clip, value_clip
-    )  # [bsz, ] | [bsz, chunk-step]
-    error_clipped = returns - value_pred_clipped  # [bsz, ] | [bsz, chunk-step]
-    error_original = returns - values  # [bsz, ] | [bsz, chunk-step]
-    value_loss_clipped = huber_loss(error_clipped, huber_delta)
-    value_loss_original = huber_loss(error_original, huber_delta)
-    if loss_mask is None:
-        value_loss = torch.max(value_loss_original, value_loss_clipped)
-        value_loss = torch.mean(value_loss)
-    else:
-        value_loss = (
-            torch.max(value_loss_original, value_loss_clipped) / loss_mask_ratio
-        )
-        value_loss = torch.mean(value_loss * loss_mask)
-
-    value_clip_indicator = (value_pred_clipped - prev_values).abs() > value_clip
-    value_clip_ratio = value_clip_indicator.float().mean()
-
-    # Entropy loss
-    entropy_loss = entropy.mean() if entropy is not None else torch.tensor(0.0)
-    loss = policy_loss + value_loss - entropy_bonus * entropy_loss
-
-    # Metrics
-    metrics_data = {
-        "actor/raw_loss": loss.detach().item(),
-        "actor/policy_loss": policy_loss.detach().item(),
-        "actor/ratio": ratio.mean().detach().item(),
-        "actor/pg_clipfrac": pg_clipfrac.detach().item(),
-        "actor/approx_kl": approx_kl.detach().item(),
-        "critic/value_loss": value_loss.detach().item(),
-        "critic/value_clip_ratio": value_clip_ratio.detach().item(),
-        "actor/entropy_loss": entropy_loss.detach().item(),
-    }
->>>>>>> 2de62cb8
 
     return loss, metrics_data
 
@@ -300,122 +229,9 @@
             - actor/clip_fraction: Fraction of clipped policy gradient loss
             - actor/ppo_kl: Approximate KL divergence
     """
-<<<<<<< HEAD
     metrics_data = {}
     actor_loss, actor_metrics_data = compute_ppo_actor_loss(**kwargs)
     metrics_data.update(actor_metrics_data)
-=======
-    log_probs = kwargs["logprobs"]
-    old_log_prob = kwargs["old_logprobs"]
-    advantages = kwargs["advantages"]
-    clip_ratio_low = kwargs["clip_ratio_low"]
-    clip_ratio_high = kwargs["clip_ratio_high"]
-    loss_mask = kwargs.get("loss_mask", None)
-    loss_mask_sum = kwargs.get("loss_mask_sum", None)
-    max_episode_steps = kwargs.get("max_episode_steps", None)
-
-    loss_mask_ratio = (
-        (loss_mask_sum * 1.0) / max_episode_steps if loss_mask is not None else None
-    )
-
-    logratio = log_probs - old_log_prob
-    ratio = torch.exp(logratio)
-
-    # Compute clipped and unclipped policy gradient losses
-    policy_loss1 = -ratio * advantages
-    policy_loss2 = (
-        -torch.clamp(ratio, 1 - clip_ratio_low, 1 + clip_ratio_high) * advantages
-    )
-
-    if loss_mask is None:
-        policy_loss = torch.mean(torch.max(policy_loss1, policy_loss2))
-        pg_clipfrac = torch.mean(torch.gt(policy_loss2, policy_loss1).float())
-        approx_kl = torch.mean((ratio - 1 - logratio))
-    else:
-        policy_loss = torch.mean(
-            torch.max(policy_loss1, policy_loss2) / loss_mask_ratio * loss_mask
-        )
-        pg_clipfrac = torch.mean(
-            torch.gt(policy_loss2, policy_loss1).float() * loss_mask
-        )
-        approx_kl = torch.mean(((ratio - 1) - logratio) * loss_mask)
-
-    # Compile metrics for logging
-    metrics_data = {
-        "actor/raw_loss": policy_loss.detach().item(),
-        "actor/policy_loss": policy_loss.detach().item(),
-        "actor/policy_clipfrac": pg_clipfrac.detach().item(),
-        "actor/ppo_kl": approx_kl.detach().item(),
-    }
-    return policy_loss, metrics_data
-
-
-@register_policy_loss("math_ppo_actor")
-def compute_math_ppo_actor_loss(**kwargs):
-    """
-    Compute PPO actor loss function.
-
-    There is no shape requirements for the inputs, but they must have the same shape.
-    Either [bs, max_seqlen] for batch padded inputs or [tot_seqlen] for padded inputs.
-
-    Args:
-        logprobs (torch.FloatTensor): Log probabilities of actions.
-        old_logprobs (torch.FloatTensor): Old log probabilities of actions.
-        advantages (torch.FloatTensor): GAE (normalized) advantages.
-        eps_clip (float): Clip ratio of PPO.
-        loss_mask (Optional[torch.BoolTensor], optional): Mask for loss computation.
-            1 if valid else 0. Defaults to None.
-
-    Returns:
-        Tuple[torch.Tensor, Dict]: Scalar loss and statistics.
-    """
-    loss_agg_func = kwargs["loss_agg_func"]
-    logprobs = kwargs["logprobs"]
-    old_logprobs = kwargs["old_logprobs"]
-    clip_ratio_low = kwargs["clip_ratio_low"]
-    clip_ratio_high = kwargs["clip_ratio_high"]
-    advantages = kwargs["advantages"]
-    loss_mask = kwargs.get("loss_mask", None)
-    c_clip = kwargs.get("c_clip", None)
-
-    assert logprobs.dtype == torch.float32
-    assert old_logprobs.dtype == torch.float32
-    assert advantages.dtype == torch.float32
-
-    assert loss_mask is not None
-
-    loss_mask_count = loss_mask.count_nonzero() or 1
-    # For numerical stability.
-    ratio = torch.where(loss_mask, torch.exp(logprobs - old_logprobs), 0)
-    approx_kl = torch.where(loss_mask, (logprobs - old_logprobs).detach(), 0.0)
-
-    clipped_ratio = torch.clamp(ratio, 1.0 - clip_ratio_low, 1.0 + clip_ratio_high)
-    policy_loss1 = -advantages * ratio
-    policy_loss2 = -advantages * clipped_ratio
-
-    clip_mask = policy_loss1.detach() < policy_loss2.detach()
-
-    policy_loss = torch.max(policy_loss1, policy_loss2)
-    if c_clip is not None:
-        assert c_clip > 1.0, c_clip
-        policy_loss3 = torch.sign(advantages) * c_clip * advantages
-        dual_clip_mask = policy_loss3.detach() < policy_loss.detach()
-        policy_loss = torch.min(policy_loss, policy_loss3)
-    else:
-        dual_clip_mask = torch.zeros_like(clip_mask)
-
-    policy_loss = loss_agg_func(policy_loss, loss_mask)
-
-    clip_mask = policy_loss1.detach() < policy_loss2.detach()
-    dual_clip_mask.logical_and_(loss_mask)
-
-    num_clipped = clip_mask.logical_and_(loss_mask).count_nonzero()
-
-    clip_fraction = num_clipped.float() / float(loss_mask_count)
-    approx_kl = -approx_kl.sum() / float(loss_mask_count)
-
-    dual_cliped_ratio = torch.where(dual_clip_mask, ratio, 0)
->>>>>>> 2de62cb8
 
     return actor_loss, metrics_data
 

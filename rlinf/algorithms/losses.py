--- conflicted
+++ resolved
@@ -32,6 +32,7 @@
     loss_agg_func: Optional[Callable[..., torch.Tensor]] = masked_mean,
     max_episode_steps: Optional[int] = None,
     loss_mask_sum: Optional[torch.Tensor] = None,
+    critic_warmup: Optional[bool] = False,
     **kwargs,
 ) -> Tuple[torch.Tensor, Dict]:
     """
@@ -49,111 +50,7 @@
         max_episode_steps (Optional[int], optional): Max episode length for normalization. Defaults to None.
 
     Returns:
-<<<<<<< HEAD
         Tuple[torch.Tensor, Dict]: (actor_loss, metrics_dict)
-=======
-        Tuple[torch.Tensor, Dict]: Loss and metrics dictionary
-    """
-    logprobs = kwargs["logprobs"]
-    entropy = kwargs["entropy"]
-    values = kwargs["values"]
-    old_logprobs = kwargs["old_logprobs"]
-    advantages = kwargs["advantages"]
-    returns = kwargs["returns"]
-    prev_values = kwargs["prev_values"]
-    clip_ratio_low = kwargs["clip_ratio_low"]
-    clip_ratio_high = kwargs["clip_ratio_high"]
-    value_clip = kwargs["value_clip"]
-    huber_delta = kwargs["huber_delta"]
-    entropy_bonus = kwargs["entropy_bonus"]
-    loss_mask = kwargs.get("loss_mask", None)
-    loss_mask_sum = kwargs.get("loss_mask_sum", None)
-    max_episode_steps = kwargs.get("max_episode_steps", None)
-    critic_warmup = kwargs.get("critic_warmup", False)
-
-    # Compute policy loss mask ratio
-    loss_mask_ratio = (
-        loss_mask_sum / max_episode_steps if loss_mask is not None else None
-    )
-
-    logratio = logprobs - old_logprobs
-    ratio = torch.exp(logratio)
-
-    policy_loss1 = -ratio * advantages
-    policy_loss2 = (
-        -torch.clamp(ratio, 1 - clip_ratio_low, 1 + clip_ratio_high) * advantages
-    )
-    if loss_mask is None:
-        policy_loss = torch.mean(torch.max(policy_loss1, policy_loss2))
-        pg_clipfrac = torch.mean(torch.gt(policy_loss2, policy_loss1).float())
-        approx_kl = torch.mean((ratio - 1 - logratio))
-    else:
-        policy_loss = torch.mean(
-            torch.max(policy_loss1, policy_loss2) / loss_mask_ratio * loss_mask
-        )
-        pg_clipfrac = torch.mean(
-            torch.gt(policy_loss2, policy_loss1).float() * loss_mask
-        )
-        approx_kl = torch.mean(((ratio - 1) - logratio) * loss_mask)
-
-    # Value loss
-    assert prev_values.numel() == values.numel(), (
-        f"numel mismatch: {prev_values.shape=} vs {values.shape=}"
-    )
-    prev_values = prev_values.reshape_as(values)
-
-    assert returns.numel() == values.numel(), (
-        f"numel mismatch: {returns.shape=} vs {values.shape=}"
-    )
-    returns = returns.reshape_as(values)
-
-    value_pred_clipped = prev_values + (values - prev_values).clamp(
-        -value_clip, value_clip
-    )  # [bsz, ] | [bsz, chunk-step]
-    error_clipped = returns - value_pred_clipped  # [bsz, ] | [bsz, chunk-step]
-    error_original = returns - values  # [bsz, ] | [bsz, chunk-step]
-    value_loss_clipped = huber_loss(error_clipped, huber_delta)
-    value_loss_original = huber_loss(error_original, huber_delta)
-    if loss_mask is None:
-        value_loss = torch.max(value_loss_original, value_loss_clipped)
-        value_loss = torch.mean(value_loss)
-    else:
-        value_loss = (
-            torch.max(value_loss_original, value_loss_clipped) / loss_mask_ratio
-        )
-        value_loss = torch.mean(value_loss * loss_mask)
-
-    value_clip_indicator = (value_pred_clipped - prev_values).abs() > value_clip
-    value_clip_ratio = value_clip_indicator.float().mean()
-
-    # Entropy loss
-    entropy_loss = entropy.mean() if entropy is not None else torch.tensor(0.0)
-
-    if critic_warmup:
-        loss = value_loss
-        policy_loss = torch.tensor(0)
-        entropy_loss = torch.tensor(0)
-    else:
-        loss = policy_loss + value_loss - entropy_bonus * entropy_loss
-
-    # Metrics
-    metrics_data = {
-        "actor/raw_loss": loss.detach().item(),
-        "actor/policy_loss": policy_loss.detach().item(),
-        "actor/ratio": ratio.mean().detach().item(),
-        "actor/pg_clipfrac": pg_clipfrac.detach().item(),
-        "actor/approx_kl": approx_kl.detach().item(),
-        "critic/value_loss": value_loss.detach().item(),
-        "critic/value_clip_ratio": value_clip_ratio.detach().item(),
-        "actor/entropy_loss": entropy_loss.detach().item(),
-    }
-
-    return loss, metrics_data
-
-
-@register_policy_loss("embodied_grpo")
-def compute_embodied_grpo_actor_loss_fn(**kwargs) -> Tuple[torch.Tensor, Dict]:
->>>>>>> fc8538ab
     """
 
     loss_mask_ratio = None
@@ -204,6 +101,9 @@
     approx_kl = -approx_kl.sum() / loss_mask_count
 
     dual_cliped_ratio = torch.where(dual_clip_mask, ratio, 0)
+
+    if critic_warmup:
+        policy_loss = torch.tensor(0.0, device=policy_loss.device)
 
     # Compile metrics for logging
     metrics_data = {

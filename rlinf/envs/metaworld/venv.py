# Copyright 2025 The RLinf Authors.
#
# Licensed under the Apache License, Version 2.0 (the "License");
# you may not use this file except in compliance with the License.
# You may obtain a copy of the License at
#
#     https://www.apache.org/licenses/LICENSE-2.0
#
# Unless required by applicable law or agreed to in writing, software
# distributed under the License is distributed on an "AS IS" BASIS,
# WITHOUT WARRANTIES OR CONDITIONS OF ANY KIND, either express or implied.
# See the License for the specific language governing permissions and
# limitations under the License.

import warnings
from multiprocessing import Pipe, connection
from multiprocessing.context import Process
from typing import Any, Callable, Optional, Union

import gymnasium as gym
import numpy as np

<<<<<<< HEAD
from ..venv import (
=======
from rlinf.envs.venv import (
>>>>>>> d7205ce9
    BaseVectorEnv,
    CloudpickleWrapper,
    EnvWorker,
    ShArray,
    SubprocEnvWorker,
    SubprocVectorEnv,
    _setup_buf,
)

gym_old_venv_step_type = tuple[np.ndarray, np.ndarray, np.ndarray, np.ndarray]
gym_new_venv_step_type = tuple[
    np.ndarray, np.ndarray, np.ndarray, np.ndarray, np.ndarray
]
warnings.simplefilter("once", DeprecationWarning)


def _worker(
    parent: connection.Connection,
    p: connection.Connection,
    env_fn_wrapper: CloudpickleWrapper,
    obs_bufs: Optional[Union[dict, tuple, ShArray]] = None,
) -> None:
    def _encode_obs(
        obs: Union[dict, tuple, np.ndarray], buffer: Union[dict, tuple, ShArray]
    ) -> None:
        if isinstance(obs, np.ndarray) and isinstance(buffer, ShArray):
            buffer.save(obs)
        elif isinstance(obs, tuple) and isinstance(buffer, tuple):
            for o, b in zip(obs, buffer):
                _encode_obs(o, b)
        elif isinstance(obs, dict) and isinstance(buffer, dict):
            for k in obs.keys():
                _encode_obs(obs[k], buffer[k])
        return None

    parent.close()
    env = env_fn_wrapper.data()
    try:
        while True:
            try:
                cmd, data = p.recv()
            except EOFError:  # the pipe has been closed
                p.close()
                break
            if cmd == "step":
                env_return = env.step(data)
                if obs_bufs is not None:
                    _encode_obs(env_return[0], obs_bufs)
                    env_return = (None, *env_return[1:])
                p.send(env_return)
            elif cmd == "reset":
                retval = env.reset(**data)
                reset_returns_info = (
                    isinstance(retval, (tuple, list))
                    and len(retval) == 2
                    and isinstance(retval[1], dict)
                )
                if reset_returns_info:
                    obs, info = retval
                else:
                    obs = retval
                if obs_bufs is not None:
                    _encode_obs(obs, obs_bufs)
                    obs = None
                if reset_returns_info:
                    p.send((obs, info))
                else:
                    p.send(obs)
            elif cmd == "close":
                p.send(env.close())
                p.close()
                break
            elif cmd == "render":
                p.send(env.render(**data) if hasattr(env, "render") else None)
            elif cmd == "seed":
                if hasattr(env, "seed"):
                    p.send(env.seed(data))
                else:
                    env.reset(seed=data)
                    p.send(None)
            elif cmd == "getattr":
                p.send(getattr(env, data) if hasattr(env, data) else None)
            elif cmd == "setattr":
                setattr(env.unwrapped, data["key"], data["value"])
            elif cmd == "reconfigure":
                # metaworld reconfigure
                env.close()
                env_name = data.pop("env_name")
                env = gym.make(
                    "Meta-World/MT1",
                    env_name=env_name,
                    render_mode="rgb_array",
                    camera_id=2,
                    disable_env_checker=True,
                )
                # Set camera position to align with sft
                env.env.env.env.env.env.env.model.cam_pos[2] = [0.75, 0.075, 0.7]
                p.send(None)
            else:
                p.close()
                raise NotImplementedError
    except KeyboardInterrupt:
        p.close()


class ReconfigureSubprocEnvWorker(SubprocEnvWorker):
    def __init__(self, env_fn: Callable[[], gym.Env], share_memory: bool = False):
        self.parent_remote, self.child_remote = Pipe()
        self.share_memory = share_memory
        self.buffer: Optional[Union[dict, tuple, ShArray]] = None
        if self.share_memory:
            dummy = env_fn()
            obs_space = dummy.observation_space
            dummy.close()
            del dummy
            self.buffer = _setup_buf(obs_space)
        args = (
            self.parent_remote,
            self.child_remote,
            CloudpickleWrapper(env_fn),
            self.buffer,
        )
        self.process = Process(target=_worker, args=args, daemon=True)
        self.process.start()
        self.child_remote.close()
        EnvWorker.__init__(self, env_fn)

    def reconfigure_env_fn(self, env_fn_param):
        self.parent_remote.send(["reconfigure", env_fn_param])
        return self.parent_remote.recv()


class ReconfigureSubprocEnv(SubprocVectorEnv):
    def __init__(self, env_fns: list[Callable[[], gym.Env]], **kwargs: Any) -> None:
        def worker_fn(fn: Callable[[], gym.Env]) -> ReconfigureSubprocEnvWorker:
            return ReconfigureSubprocEnvWorker(fn, share_memory=False)

        BaseVectorEnv.__init__(self, env_fns, worker_fn, **kwargs)

    def reconfigure_env_fns(self, env_fns, id=None):
        self._assert_is_not_closed()
        id = self._wrap_id(id)
        if self.is_async:
            self._assert_id(id)

        for j, i in enumerate(id):
            self.workers[i].reconfigure_env_fn(env_fns[j])<|MERGE_RESOLUTION|>--- conflicted
+++ resolved
@@ -20,11 +20,7 @@
 import gymnasium as gym
 import numpy as np
 
-<<<<<<< HEAD
-from ..venv import (
-=======
 from rlinf.envs.venv import (
->>>>>>> d7205ce9
     BaseVectorEnv,
     CloudpickleWrapper,
     EnvWorker,

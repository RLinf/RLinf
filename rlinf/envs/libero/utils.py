--- conflicted
+++ resolved
@@ -17,7 +17,6 @@
 import math
 from typing import Union
 
-<<<<<<< HEAD
 import imageio
 import numpy as np
 import torch
@@ -198,10 +197,6 @@
     if extras is not None:
         lines.extend(extras)
     return put_text_on_image(image, lines)
-=======
-import libero.libero.benchmark as benchmark
-import numpy as np
->>>>>>> 53d89cea
 
 
 def get_libero_image(obs: dict[str, np.ndarray]) -> np.ndarray:

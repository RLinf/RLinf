--- conflicted
+++ resolved
@@ -165,21 +165,12 @@
 
     def __init__(
         self,
-<<<<<<< HEAD
-        cfg: DictConfig,
-=======
         cfg,
->>>>>>> f51f855d
         rank: int,
         num_envs: int,
         seed_offset: int,
         total_num_processes: int,
-<<<<<<< HEAD
-        env_type: str,
-        is_eval: bool,
-=======
         env_cls: str,
->>>>>>> f51f855d
         enable_offload: bool = False,
     ):
         """Initialize EnvManager.
@@ -225,7 +216,6 @@
             self.env = self.env_cls(
                 self.cfg, num_envs, seed_offset, total_num_processes
             )
-<<<<<<< HEAD
 
     @classmethod
     def register_env(cls, env_name: str):
@@ -266,8 +256,6 @@
             if is_pkg and module_name:
                 full_module_name = f"{__package__}.{module_name}"
                 __import__(full_module_name)
-=======
->>>>>>> f51f855d
 
     def start_env(self):
         """Start simulator process with shared memory queues"""

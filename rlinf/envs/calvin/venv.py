# Copyright 2025 The RLinf Authors.
#
# Licensed under the Apache License, Version 2.0 (the "License");
# you may not use this file except in compliance with the License.
# You may obtain a copy of the License at
#
#     https://www.apache.org/licenses/LICENSE-2.0
#
# Unless required by applicable law or agreed to in writing, software
# distributed under the License is distributed on an "AS IS" BASIS,
# WITHOUT WARRANTIES OR CONDITIONS OF ANY KIND, either express or implied.
# See the License for the specific language governing permissions and
# limitations under the License.

import warnings
from multiprocessing import Pipe, connection
from multiprocessing.context import Process
from typing import Any, Callable, Optional, Union

import gymnasium as gym
import numpy as np

from rlinf.envs.calvin import make_env
<<<<<<< HEAD

from ..venv import (
=======
from rlinf.envs.venv import (
>>>>>>> d7205ce9
    BaseVectorEnv,
    CloudpickleWrapper,
    EnvWorker,
    ShArray,
    SubprocEnvWorker,
    SubprocVectorEnv,
    _setup_buf,
)

gym_old_venv_step_type = tuple[np.ndarray, np.ndarray, np.ndarray, np.ndarray]
gym_new_venv_step_type = tuple[
    np.ndarray, np.ndarray, np.ndarray, np.ndarray, np.ndarray
]
warnings.simplefilter("once", DeprecationWarning)


def _worker(
    parent: connection.Connection,
    p: connection.Connection,
    env_fn_wrapper: CloudpickleWrapper,
    obs_bufs: Optional[Union[dict, tuple, ShArray]] = None,
) -> None:
    def _encode_obs(
        obs: Union[dict, tuple, np.ndarray], buffer: Union[dict, tuple, ShArray]
    ) -> None:
        if isinstance(obs, np.ndarray) and isinstance(buffer, ShArray):
            buffer.save(obs)
        elif isinstance(obs, tuple) and isinstance(buffer, tuple):
            for o, b in zip(obs, buffer):
                _encode_obs(o, b)
        elif isinstance(obs, dict) and isinstance(buffer, dict):
            for k in obs.keys():
                _encode_obs(obs[k], buffer[k])
        return None

    parent.close()
    env = env_fn_wrapper.data()
    try:
        while True:
            try:
                cmd, data = p.recv()
            except EOFError:  # the pipe has been closed
                p.close()
                break
            if cmd == "step":
                env_return = env.step(data)
                if obs_bufs is not None:
                    _encode_obs(env_return[0], obs_bufs)
                    env_return = (None, *env_return[1:])
                p.send(env_return)
            elif cmd == "reset":
                retval = env.reset(**data)
                reset_returns_info = (
                    isinstance(retval, (tuple, list))
                    and len(retval) == 2
                    and isinstance(retval[1], dict)
                )
                if reset_returns_info:
                    obs, info = retval
                else:
                    obs = retval
                if obs_bufs is not None:
                    _encode_obs(obs, obs_bufs)
                    obs = None
                if reset_returns_info:
                    p.send((obs, info))
                else:
                    p.send(obs)
            elif cmd == "close":
                p.send(env.close())
                p.close()
                break
            elif cmd == "render":
                p.send(env.render(**data) if hasattr(env, "render") else None)
            elif cmd == "get_obs":
                p.send(env.get_obs() if hasattr(env, "get_obs") else None)
            elif cmd == "get_info":
                p.send(env.get_info() if hasattr(env, "get_info") else None)
            elif cmd == "seed":
                if hasattr(env, "seed"):
                    p.send(env.seed(data))
                else:
                    env.reset(seed=data)
                    p.send(None)
            elif cmd == "getattr":
                p.send(getattr(env, data) if hasattr(env, data) else None)
            elif cmd == "setattr":
                setattr(env.unwrapped, data["key"], data["value"])
            elif cmd == "reconfigure":
                # calvin reconfigure
                env.close()
                env = make_env()
                p.send(None)
            else:
                p.close()
                raise NotImplementedError
    except KeyboardInterrupt:
        p.close()
    except Exception:
        import traceback

        traceback.print_exc()
        p.close()
    finally:
        try:
            if env is not None:
                env.close()
        except Exception:
            pass


class ReconfigureSubprocEnvWorker(SubprocEnvWorker):
    def __init__(self, env_fn: Callable[[], gym.Env], share_memory: bool = False):
        self.parent_remote, self.child_remote = Pipe()
        self.share_memory = share_memory
        self.buffer: Optional[Union[dict, tuple, ShArray]] = None
        if self.share_memory:
            dummy = env_fn()
            obs_space = dummy.observation_space
            dummy.close()
            del dummy
            self.buffer = _setup_buf(obs_space)
        args = (
            self.parent_remote,
            self.child_remote,
            CloudpickleWrapper(env_fn),
            self.buffer,
        )
        self.process = Process(target=_worker, args=args, daemon=True)
        self.process.start()
        self.child_remote.close()
        EnvWorker.__init__(self, env_fn)

    def reconfigure_env_fn(self, env_fn_param):
        self.parent_remote.send(["reconfigure", env_fn_param])
        return self.parent_remote.recv()

    def get_obs(self):
        """Get observation from the environment."""
        self.parent_remote.send(["get_obs", {}])
        return self.parent_remote.recv()

    def get_info(self):
        """Get info from the environment."""
        self.parent_remote.send(["get_info", {}])
        return self.parent_remote.recv()


class ReconfigureSubprocEnv(SubprocVectorEnv):
    def __init__(self, env_fns: list[Callable[[], gym.Env]], **kwargs: Any) -> None:
        def worker_fn(fn: Callable[[], gym.Env]) -> ReconfigureSubprocEnvWorker:
            return ReconfigureSubprocEnvWorker(fn, share_memory=False)

        BaseVectorEnv.__init__(self, env_fns, worker_fn, **kwargs)

    def reconfigure_env_fns(self, env_fns, id=None):
        self._assert_is_not_closed()
        id = self._wrap_id(id)
        if self.is_async:
            self._assert_id(id)

        for j, i in enumerate(id):
            self.workers[i].reconfigure_env_fn(env_fns[j])

    def reset(
        self,
        id: Optional[Union[int, list[int], np.ndarray]] = None,
        robot_obs: Optional[Union[np.ndarray, list[np.ndarray]]] = None,
        scene_obs: Optional[Union[np.ndarray, list[np.ndarray]]] = None,
    ) -> Union[np.ndarray, tuple[np.ndarray, Union[dict, list[dict]]]]:
        self._assert_is_not_closed()
        id = self._wrap_id(id)
        if self.is_async:
            self._assert_id(id)

        # send(None) == reset() in worker
        for i in id:
            if robot_obs is not None and scene_obs is not None:
                self.workers[i].send(
                    None, robot_obs=robot_obs[i], scene_obs=scene_obs[i]
                )
            else:
                self.workers[i].send(None)
        ret_list = [self.workers[i].recv() for i in id]

        reset_returns_info = (
            isinstance(ret_list[0], (tuple, list))
            and len(ret_list[0]) == 2
            and isinstance(ret_list[0][1], dict)
        )
        if reset_returns_info:
            obs_list = [r[0] for r in ret_list]
        else:
            obs_list = ret_list

        if isinstance(obs_list[0], tuple):
            raise TypeError(
                "Tuple observation space is not supported. ",
                "Please change it to array or dict space",
            )
        try:
            obs = np.stack(obs_list)
        except ValueError:  # different len(obs)
            obs = np.array(obs_list, dtype=object)

        if reset_returns_info:
            infos = [r[1] for r in ret_list]
            return obs, infos  # type: ignore
        else:
            return obs

    def get_obs(
        self,
        id: Optional[Union[int, list[int], np.ndarray]] = None,
    ) -> Union[dict, list[dict]]:
        self._assert_is_not_closed()
        id = self._wrap_id(id)
        if self.is_async:
            self._assert_id(id)

        # Get observations from all specified workers
        # get_obs() already handles send and recv internally
        obs_list = [self.workers[i].get_obs() for i in id]

        # If only one environment, return single observation
        if len(obs_list) == 1:
            return obs_list[0]
        else:
            return obs_list

    def get_info(
        self,
        id: Optional[Union[int, list[int], np.ndarray]] = None,
    ) -> Union[dict, list[dict]]:
        """Get info from the environment(s)."""
        self._assert_is_not_closed()
        id = self._wrap_id(id)
        if self.is_async:
            self._assert_id(id)

        # Get info from all specified workers
        # get_info() already handles send and recv internally
        info_list = [self.workers[i].get_info() for i in id]

        # If only one environment, return single info
        if len(info_list) == 1:
            return info_list[0]
        else:
            return info_list


if __name__ == "__main__":
    from calvin_agent.evaluation.multistep_sequences import get_sequences
    from calvin_agent.evaluation.utils import get_env_state_for_initial_condition

    sequences = get_sequences(10)
    seq = sequences[0]
    robot_obs, scene_obs = get_env_state_for_initial_condition(seq[0])
    robot_obs_list = [robot_obs] * 10
    scene_obs_list = [scene_obs] * 10
    env = ReconfigureSubprocEnv([make_env] * 10)
    obs = env.reset(robot_obs=robot_obs_list, scene_obs=scene_obs_list)
    print("reset over")
    for _ in range(10):
        env.step(np.zeros((10, 7)))
    print("Done")<|MERGE_RESOLUTION|>--- conflicted
+++ resolved
@@ -21,12 +21,7 @@
 import numpy as np
 
 from rlinf.envs.calvin import make_env
-<<<<<<< HEAD
-
-from ..venv import (
-=======
 from rlinf.envs.venv import (
->>>>>>> d7205ce9
     BaseVectorEnv,
     CloudpickleWrapper,
     EnvWorker,

--- conflicted
+++ resolved
@@ -91,11 +91,9 @@
         )
     elif simulator_type == "robotwin":
         chunk_actions = raw_chunk_actions
-<<<<<<< HEAD
     elif simulator_type == "metaworld":
-=======
+        chunk_actions = raw_chunk_actions
     elif simulator_type == "behavior":
->>>>>>> 418d8e47
         chunk_actions = raw_chunk_actions
     else:
         raise NotImplementedError

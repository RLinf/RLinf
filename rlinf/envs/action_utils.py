--- conflicted
+++ resolved
@@ -74,20 +74,6 @@
     return chunk_actions
 
 
-<<<<<<< HEAD
-def prepare_actions_for_robocasa(
-    raw_chunk_actions,
-    action_dim,
-) -> np.ndarray:
-    """
-    Prepare actions for robocasa environment.
-    Model outputs 32D actions per chunk, but robocasa expects 12D.
-    Extract the first 12 dimensions (3D pos + 3D ori + 1D gripper + 5D base).
-    """
-    # raw_chunk_actions shape: [num_chunks, 32]
-    # Extract first action_dim (12) dimensions
-    chunk_actions = raw_chunk_actions[..., :action_dim]
-=======
 def prepare_actions_for_isaaclab(
     raw_chunk_actions,
     model_type,
@@ -111,7 +97,21 @@
 ) -> np.ndarray:
     chunk_actions = raw_chunk_actions
     chunk_actions[..., -1] = np.sign(chunk_actions[..., -1])
->>>>>>> f51f855d
+    return chunk_actions
+
+
+def prepare_actions_for_robocasa(
+    raw_chunk_actions,
+    action_dim,
+) -> np.ndarray:
+    """
+    Prepare actions for robocasa environment.
+    Model outputs 32D actions per chunk, but robocasa expects 12D.
+    Extract the first 12 dimensions (3D pos + 3D ori + 1D gripper + 5D base).
+    """
+    # raw_chunk_actions shape: [num_chunks, 32]
+    # Extract first action_dim (12) dimensions
+    chunk_actions = raw_chunk_actions[..., :action_dim]
     return chunk_actions
 
 
@@ -147,17 +147,15 @@
         )
     elif simulator_type == "behavior":
         chunk_actions = raw_chunk_actions
-<<<<<<< HEAD
+    elif simulator_type == "isaaclab":
+        chunk_actions = prepare_actions_for_isaaclab(
+            raw_chunk_actions=raw_chunk_actions,
+            model_type=model_type,
+        )
     elif simulator_type == "robocasa":
         chunk_actions = prepare_actions_for_robocasa(
             raw_chunk_actions=raw_chunk_actions,
             action_dim=action_dim,
-=======
-    elif simulator_type == "isaaclab":
-        chunk_actions = prepare_actions_for_isaaclab(
-            raw_chunk_actions=raw_chunk_actions,
-            model_type=model_type,
->>>>>>> f51f855d
         )
     else:
         raise NotImplementedError

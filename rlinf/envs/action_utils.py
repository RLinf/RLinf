--- conflicted
+++ resolved
@@ -69,13 +69,6 @@
     return chunk_actions
 
 
-<<<<<<< HEAD
-def prepare_actions_for_calvin(
-    raw_chunk_actions,
-) -> np.ndarray:
-    chunk_actions = raw_chunk_actions
-    chunk_actions[..., -1] = np.sign(chunk_actions[..., -1])
-=======
 def prepare_actions_for_isaaclab(
     raw_chunk_actions,
     model_name,
@@ -88,7 +81,14 @@
     if model_name == "openvla" or model_name == "openvla_oft":
         chunk_actions[..., -1] = 2 * chunk_actions[..., -1] - 1
         chunk_actions[..., -1] = torch.sign(chunk_actions[..., -1]) * -1.0
->>>>>>> 037ec70e
+    return chunk_actions
+
+
+def prepare_actions_for_calvin(
+    raw_chunk_actions,
+) -> np.ndarray:
+    chunk_actions = raw_chunk_actions
+    chunk_actions[..., -1] = np.sign(chunk_actions[..., -1])
     return chunk_actions
 
 

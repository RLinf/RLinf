# Copyright 2025 The RLinf Authors.
#
# Licensed under the Apache License, Version 2.0 (the "License");
# you may not use this file except in compliance with the License.
# You may obtain a copy of the License at
#
#     https://www.apache.org/licenses/LICENSE-2.0
#
# Unless required by applicable law or agreed to in writing, software
# distributed under the License is distributed on an "AS IS" BASIS,
# WITHOUT WARRANTIES OR CONDITIONS OF ANY KIND, either express or implied.
# See the License for the specific language governing permissions and
# limitations under the License.

import numpy as np
import torch

from rlinf.config import SupportedModel


def prepare_actions_for_maniskill(
    raw_chunk_actions,
    num_action_chunks,
    action_dim,
    action_scale,
    policy,
) -> torch.Tensor:
    if policy == "panda-qpos":
        return raw_chunk_actions
    # TODO only suitable for action_dim = 7
    reshaped_actions = raw_chunk_actions.reshape(-1, action_dim)
    batch_size = reshaped_actions.shape[0]
    raw_actions = {
        "world_vector": np.array(reshaped_actions[:, :3]),
        "rotation_delta": np.array(reshaped_actions[:, 3:6]),
        "open_gripper": np.array(
            reshaped_actions[:, 6:7]
        ),  # range [0, 1]; 1 = open; 0 = close
    }

    # process raw_action to obtain the action to be sent to the maniskill2 environment
    actions = {}
    actions["world_vector"] = raw_actions["world_vector"] * action_scale  # [B, 3]
    actions["rot_axangle"] = raw_actions["rotation_delta"] * action_scale  # [B, 3]

    if policy == "google_robot":
        raise NotImplementedError
    elif policy == "widowx_bridge":
        actions["gripper"] = 2.0 * (raw_actions["open_gripper"] > 0.5) - 1.0  # [B, 1]

    actions["terminate_episode"] = np.array([0.0] * batch_size).reshape(-1, 1)  # [B, 1]

    actions = {k: torch.tensor(v, dtype=torch.float32) for k, v in actions.items()}
    actions = torch.cat(
        [actions["world_vector"], actions["rot_axangle"], actions["gripper"]], dim=1
    ).cuda()

    chunk_actions = actions.reshape(-1, num_action_chunks, action_dim)

    return chunk_actions


def prepare_actions_for_libero(
    raw_chunk_actions,
    model_type,
) -> np.ndarray:
    chunk_actions = raw_chunk_actions
    if SupportedModel(model_type) in [
        SupportedModel.OPENVLA,
        SupportedModel.OPENVLA_OFT,
    ]:
        chunk_actions[..., -1] = 2 * chunk_actions[..., -1] - 1
        chunk_actions[..., -1] = np.sign(chunk_actions[..., -1]) * -1.0
    return chunk_actions


<<<<<<< HEAD
def prepare_actions_for_robocasa(
    raw_chunk_actions,
    action_dim,
) -> np.ndarray:
    """
    Prepare actions for robocasa environment.
    Model outputs 32D actions per chunk, but robocasa expects 12D.
    Extract the first 12 dimensions (3D pos + 3D ori + 1D gripper + 5D base).
    """
    # raw_chunk_actions shape: [num_chunks, 32]
    # Extract first action_dim (12) dimensions
    chunk_actions = raw_chunk_actions[..., :action_dim]
=======
def prepare_actions_for_isaaclab(
    raw_chunk_actions,
    model_type,
) -> torch.Tensor:
    """
    Here reture a general 7 dof action. If the action is modified, please change the output of the model
    For example, in `RLinf/rlinf/models/embodiment/gr00t/simulation_io.py`
    """
    chunk_actions = torch.from_numpy(raw_chunk_actions)
    if SupportedModel(model_type) in [
        SupportedModel.OPENVLA,
        SupportedModel.OPENVLA_OFT,
    ]:
        chunk_actions[..., -1] = 2 * chunk_actions[..., -1] - 1
        chunk_actions[..., -1] = torch.sign(chunk_actions[..., -1]) * -1.0
>>>>>>> 9e7b6773
    return chunk_actions


def prepare_actions(
    raw_chunk_actions,
    env_type,
    model_type,
    num_action_chunks,
    action_dim,
    action_scale: float = 1.0,
    policy: str = "widowx_bridge",
) -> torch.Tensor | np.ndarray:
    if env_type == "libero":
        chunk_actions = prepare_actions_for_libero(
            raw_chunk_actions=raw_chunk_actions,
            model_type=model_type,
        )
    elif env_type == "maniskill":
        chunk_actions = prepare_actions_for_maniskill(
            raw_chunk_actions=raw_chunk_actions,
            num_action_chunks=num_action_chunks,
            action_dim=action_dim,
            action_scale=action_scale,
            policy=policy,
        )
    elif env_type == "robotwin":
        chunk_actions = raw_chunk_actions
    elif env_type == "metaworld":
        chunk_actions = raw_chunk_actions
    elif env_type == "behavior":
        chunk_actions = raw_chunk_actions
<<<<<<< HEAD
    elif simulator_type == "robocasa":
        chunk_actions = prepare_actions_for_robocasa(
            raw_chunk_actions=raw_chunk_actions,
            action_dim=action_dim,
=======
    elif env_type == "isaaclab":
        chunk_actions = prepare_actions_for_isaaclab(
            raw_chunk_actions=raw_chunk_actions,
            model_type=model_type,
>>>>>>> 9e7b6773
        )
    else:
        raise NotImplementedError

    return chunk_actions<|MERGE_RESOLUTION|>--- conflicted
+++ resolved
@@ -74,7 +74,6 @@
     return chunk_actions
 
 
-<<<<<<< HEAD
 def prepare_actions_for_robocasa(
     raw_chunk_actions,
     action_dim,
@@ -87,7 +86,7 @@
     # raw_chunk_actions shape: [num_chunks, 32]
     # Extract first action_dim (12) dimensions
     chunk_actions = raw_chunk_actions[..., :action_dim]
-=======
+    
 def prepare_actions_for_isaaclab(
     raw_chunk_actions,
     model_type,
@@ -103,7 +102,6 @@
     ]:
         chunk_actions[..., -1] = 2 * chunk_actions[..., -1] - 1
         chunk_actions[..., -1] = torch.sign(chunk_actions[..., -1]) * -1.0
->>>>>>> 9e7b6773
     return chunk_actions
 
 
@@ -135,17 +133,14 @@
         chunk_actions = raw_chunk_actions
     elif env_type == "behavior":
         chunk_actions = raw_chunk_actions
-<<<<<<< HEAD
-    elif simulator_type == "robocasa":
+    elif env_type == "robocasa":
         chunk_actions = prepare_actions_for_robocasa(
             raw_chunk_actions=raw_chunk_actions,
             action_dim=action_dim,
-=======
     elif env_type == "isaaclab":
         chunk_actions = prepare_actions_for_isaaclab(
             raw_chunk_actions=raw_chunk_actions,
             model_type=model_type,
->>>>>>> 9e7b6773
         )
     else:
         raise NotImplementedError

--- conflicted
+++ resolved
@@ -834,12 +834,9 @@
                             use_cache=False,
                         )
 
-<<<<<<< HEAD
-=======
-                    if self.cfg.actor.model.model_name in ["openpi", "gr00t"]:
+                    if self.cfg.actor.model.model_name in ["gr00t"]:
                         prev_logprobs = output_dict["prev_logprobs"]
 
->>>>>>> df0303ee
                     kwargs = {
                         "loss_type": self.cfg.algorithm.loss_type,
                         "logprob_type": self.cfg.algorithm.logprob_type,

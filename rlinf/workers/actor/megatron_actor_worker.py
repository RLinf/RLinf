# Copyright 2025 The RLinf Authors.
#
# Licensed under the Apache License, Version 2.0 (the "License");
# you may not use this file except in compliance with the License.
# You may obtain a copy of the License at
#
#     https://www.apache.org/licenses/LICENSE-2.0
#
# Unless required by applicable law or agreed to in writing, software
# distributed under the License is distributed on an "AS IS" BASIS,
# WITHOUT WARRANTIES OR CONDITIONS OF ANY KIND, either express or implied.
# See the License for the specific language governing permissions and
# limitations under the License.

import copy
from functools import partial
from typing import Dict, List, Optional, Tuple

import torch
import torch.distributed
from megatron.core import parallel_state
from megatron.core.distributed import DistributedDataParallel as DDP
from megatron.core.num_microbatches_calculator import get_num_microbatches
from megatron.core.pipeline_parallel.schedules import get_forward_backward_func
from megatron.training.training import unwrap_model
from megatron.training.utils import average_losses_across_data_parallel_group
from omegaconf import DictConfig
from torch.multiprocessing.reductions import reduce_tensor

import rlinf.algorithms  # noqa: F401
from rlinf.algorithms.registry import (
    actor_loss,
    calculate_adv_and_returns,
)
<<<<<<< HEAD
from rlinf.algorithms.utils import kl_penalty
from rlinf.data.io_struct import BatchResizingIterator, RolloutResult
=======
from rlinf.algorithms.math.verifier.verify import math_verify_call
from rlinf.data.io_struct import (
    BatchResizingIterator,
    RolloutResult,
    get_batch_size,
    get_seq_length,
)
>>>>>>> c2d90500
from rlinf.hybrid_engines.megatron.megatron_model_manager import (
    MegatronModelManager,
)
from rlinf.scheduler import Channel, Worker
from rlinf.utils.data_iter_utils import (
    get_iterator_k_split,
    get_last_rank,
    get_reverse_idx,
    get_seqlen_balanced_partitions,
    split_dynamic_batch_size,
)
from rlinf.utils.distributed import (
    RolloutDataBalance,
    broadcast_tensor_within_mp,
    broadcast_tensor_within_pp,
    compute_rollout_metrics,
    masked_normalization,
    vocab_parallel_entropy_and_log_probs,
    vocab_parallel_log_probs_from_logits,
)
from rlinf.utils.placement import ModelParallelComponentPlacement, PlacementMode
from rlinf.utils.profiler import PyTorchProfiler, PyTorchProfilerFunc
from rlinf.utils.resharding.mcore_weight_reshard import MegatronCoreWeightReshard
from rlinf.utils.resharding.reshard_config import ReshardConfig
from rlinf.utils.train_utils import (
    set_eval,
    set_sync_funcs,
    set_train,
)
from rlinf.utils.utils import (
    clear_memory,
    configure_batch_sizes,
    cpu_dict,
    cpu_weight_swap,
    masked_mean,
    retrieve_model_state_dict_in_cpu,
    seq_mean_token_mean,
    seq_mean_token_sum,
)
<<<<<<< HEAD
from rlinf.workers.rollout.utils import (
    DisaggRankMapper,
    HybridRankMapper,
)
from tools.math_verifier.verify import math_verify_call
=======
from rlinf.workers.rollout.utils import RankMapper
>>>>>>> c2d90500


class MegatronActor(MegatronModelManager, Worker):
    """The class for running the actor training using Megatron."""

    def __init__(
        self, cfg: DictConfig, placement: ModelParallelComponentPlacement, role="actor"
    ):
        """Initialize the MegatronActor.

        Args:
            cfg (DictConfig): The configuration for the actor.
        """
        Worker.__init__(self)
        role_cfg = getattr(cfg, role, None)
        self.role_cfg = role_cfg
        if role_cfg is None:
            raise ValueError(f"Role {role} is not defined in the configuration.")
        super().__init__(role_cfg)
        self.cfg = cfg
        self.component_placement = placement

        # Data configurations
        self.response_len = (
            role_cfg.model.encoder_seq_length - cfg.data.max_prompt_length
        )
        self.average_response_len = self.response_len

        # Algo configurations
        self.recompute_logprobs = self.cfg.algorithm.recompute_logprobs
        self.calculate_entropy = self.cfg.algorithm.calculate_entropy
        self.calculate_entropy_loss = (
            self.cfg.algorithm.entropy_bonus > 0 and self.calculate_entropy
        )
        self.ratio_eps = self.cfg.algorithm.ratio_clip_eps
        self.logprob_forward_micro_batch_size = (
            self.cfg.algorithm.logprob_forward_micro_batch_size
        )
        self.kl_beta = self.cfg.algorithm.kl_beta
        self.kl_penalty_type = self.cfg.algorithm.kl_penalty_type
        self.clip_ratio_c = self.cfg.algorithm.clip_ratio_c
        if self.cfg.algorithm.loss_agg_func == "token-mean":
            self.loss_agg_func = masked_mean
        elif self.cfg.algorithm.loss_agg_func == "seq-mean-token-sum":
            self.loss_agg_func = seq_mean_token_sum
        elif self.cfg.algorithm.loss_agg_func == "seq-mean-token-mean":
            self.loss_agg_func = seq_mean_token_mean
        else:
            raise NotImplementedError(
                f"algorithm.loss_agg_func={self.cfg.algorithm.loss_agg_func} is not supported!"
            )

        # Actor configurations
        self.enable_dynamic_batch_size = self.cfg.runner.enable_dynamic_batch_size
        self.max_tokens_per_mbs = self.cfg.runner.max_tokens_per_mbs
        self.offload_optimizer = self.cfg.actor.offload_optimizer
        self.offload_weight = self.cfg.actor.offload_weight
        self.offload_grad = self.cfg.actor.offload_grad
        self.is_weight_offloaded = False
        self.is_optimizer_offloaded = False
        self.ref_policy_state_dict = None
        self.is_pipeline = self.component_placement.is_disaggregated

        # Reward configurations
        if not self.cfg.reward.use_reward_model:
            assert self.cfg.reward.reward_type == "math", "only support math"
            self.reward_fn = math_verify_call

        # Rollout configurations
        self.rollout_group_name = self.cfg.rollout.group_name

        # Data I/O configurations
        self.num_train_steps = self.cfg.algorithm.n_minibatches
        self.is_data_io_rank = (
            parallel_state.get_tensor_model_parallel_rank() == 0
            and parallel_state.get_context_parallel_rank() == 0
            and parallel_state.get_pipeline_model_parallel_rank() == 0
        )
        assert (
            self.cfg.data.rollout_batch_size * self.cfg.algorithm.group_size
        ) % parallel_state.get_data_parallel_world_size() == 0, (
            f"rollout_batch_size * group_size must be divisible by {role} data parallel size."
        )
        self.total_batch_size_per_dp = (
            self.cfg.data.rollout_batch_size
            * self.cfg.algorithm.group_size
            // parallel_state.get_data_parallel_world_size()
        )

        # Config validation
        if self.is_pipeline:
            assert not self.cfg.algorithm.normalize_advantages, (
                "Advantage normalization is not supported in pipeline mode."
            )
            assert not self.role_cfg.get("enable_dp_load_balance", False), (
                "DP load balance is not supported in pipeline mode."
            )
            assert not self.cfg.runner.enable_dynamic_batch_size, (
                "Dynamic batch size is not supported in pipeline mode."
            )

        # Create GLOO MP group for broadcast
        self._mp_group_ranks = parallel_state._MODEL_PARALLEL_GLOBAL_RANKS
        self._cp_group_ranks = parallel_state._CONTEXT_PARALLEL_GLOBAL_RANKS

        self._init_profiler()

    def _init_profiler(self):
        def _validate_schedule_info():
            assert (
                self.cfg.actor.megatron.profiler.schedule_warmup is not None
                and self.cfg.actor.megatron.profiler.schedule_warmup >= 0
            ), "<schedule_warmup> must be set and greater than 0 when using profiler."
            assert (
                self.cfg.actor.megatron.profiler.schedule_active is not None
                and self.cfg.actor.megatron.profiler.schedule_active > 0
            ), "<schedule_active> must be set and greater than 0 when using profiler."

        self.use_profiler = self.cfg.actor.megatron.use_profiler

        # here we should validate profiler's schedule info
        if self.use_profiler:
            _validate_schedule_info()
        self.profiler = (
            PyTorchProfiler.from_config(self.cfg.actor.megatron.profiler)
            if self.use_profiler
            else None
        )
        self._forward_only_record = PyTorchProfilerFunc(
            "forward_only", self.use_profiler
        )
        self._dynamic_batch_processing_record = PyTorchProfilerFunc(
            "dynamic_batch_processing", self.use_profiler
        )
        self._static_batch_processing_record = PyTorchProfilerFunc(
            "static_batch_processing", self.use_profiler
        )
        self._broadcast_outputs_record = PyTorchProfilerFunc(
            "broadcast_outputs", self.use_profiler
        )

        self._megatron_forward_backward_record = PyTorchProfilerFunc(
            "megatron_forward_backward", self.use_profiler
        )

    def _load_weight_and_optimizer(self, channel: Channel):
        # Acquire the GPUs to ensure that no one is using them before loading models
        # Otherwise, it may lead to OOM
        with channel.gpu_lock:
            if self.is_weight_offloaded:
                self.onload_model_weights_and_grad(load_grad=self.offload_grad)
                self.is_weight_offloaded = False
            if self.is_optimizer_offloaded:
                self.onload_megatron_optimizer()
                self.is_optimizer_offloaded = False

    def init_worker(self):
        self.setup_model_and_optimizer()

        ref_policy_state_dict = None
        # only need this if we are running with inital kl penalty & full-parameter tuning
        if self.cfg.algorithm.kl_beta > 0 and self.cfg.actor.get(
            "combine_reference_model", True
        ):
            ref_policy_state_dict = retrieve_model_state_dict_in_cpu(self.model[0])
        self.ref_policy_state_dict = ref_policy_state_dict

        rollout_reshard_config = ReshardConfig(
            model_arch=self.cfg.rollout.model_arch,
            model_config=self.transformer_config,
            reshard_tp_size=self.cfg.rollout.tensor_parallel_size,
            reshard_pp_size=self.cfg.rollout.pipeline_parallel_size,
        )
        self.rollout_weights_reshard = MegatronCoreWeightReshard(rollout_reshard_config)
        self._setup_rollout_weight_dst_ranks()

        if self.component_placement.has_dedicated_inference:
            inference_reshard_config = ReshardConfig(
                model_arch=self.cfg.inference.model_arch,
                model_config=self.transformer_config,
                reshard_weights_format="mcore",
                reshard_tp_size=self.cfg.inference.model.tensor_model_parallel_size,
                reshard_pp_size=self.cfg.inference.model.pipeline_model_parallel_size,
            )
            self.inference_weights_reshard = MegatronCoreWeightReshard(
                inference_reshard_config
            )
            self._setup_inference_weight_dst_ranks()

        torch.distributed.barrier()

    def get_batch(
        self, channel: Channel
    ) -> Tuple[Dict[str, torch.Tensor], RolloutResult]:
        if channel.is_local:
            # Local channel, every process will put its own data locally
            # No need to broadcast
            result: RolloutResult = channel.get()
        else:
            if self.is_data_io_rank:
                result: RolloutResult = channel.get()
            else:
                result = None
            result = self.broadcast(result, ranks=self._mp_group_ranks)
            result = self.broadcast(result, ranks=self._cp_group_ranks)

        batch = result.to_actor_batch(
            self.cfg.data.max_prompt_length,
            self.cfg.actor.model.encoder_seq_length,
            self.tokenizer.eos_token_id,
        )

        return batch, result

    def put_result(self, result: RolloutResult, channel: Channel):
        if channel.is_local:
            # Local channel, every process will put its own data locally
            # No need to broadcast
            channel.put(result)
        else:
            if self.is_data_io_rank:
                channel.put(result)

    def get_forward_step_func(self):
        """Acquire the forward step function for the model."""

        def forward_output_and_loss_func(dataloader_iter, model):
            batch = next(dataloader_iter)

            batch = {key: val.cuda() for key, val in batch.items()}

            input_ids = batch["input_ids"]
            attention_mask = batch["attention_mask"]
            position_ids = batch["position_ids"]

            response_len = self.response_len
            responses = input_ids[:, -response_len:]
            label = copy.deepcopy(position_ids)
            label[:, -response_len - 1 : -1] = responses
            label_mask = copy.deepcopy(attention_mask)
            label_mask[:, : -response_len - 1] = False
            label_mask[:, -1] = False

            def logits_processor(logits, label, label_mask):
                assert logits.shape[:2] == label.shape[:2]
                assert label.shape == label_mask.shape

                if self.calculate_entropy:
                    entropy, log_probs = vocab_parallel_entropy_and_log_probs(
                        logits,
                        label,
                        calculate_entropy_loss=self.calculate_entropy_loss,
                    )
                    log_probs = log_probs.masked_fill(~label_mask, 0.0)
                    ret = {"log_probs": log_probs, "entropy": entropy}
                else:
                    log_probs = vocab_parallel_log_probs_from_logits(logits, label)
                    log_probs = log_probs.masked_fill(~label_mask, 0.0)
                    ret = {"log_probs": log_probs}

                return ret

            logits_processor_args = {"label": label, "label_mask": label_mask}

            output = self.custom_forward(
                model,
                input_ids,
                attention_mask,
                position_ids,
                sequence_parallel=self.transformer_config.sequence_parallel,
                logits_processor=logits_processor,
                logits_processor_args=logits_processor_args,
                temperature=self.cfg.algorithm.sampling_params.temperature,
            )

            if not self.return_loss:

                def id_func(output, non_loss_data=True):
                    return output["log_probs"][:, -response_len - 1 : -1].contiguous()

                return output, id_func

<<<<<<< HEAD
                def loss_func(output):
                    curr_logprobs = output["log_probs"][
                        :, -response_len - 1 : -1
                    ].contiguous()

                    advantages = batch["advantages"]
                    prev_logprobs = batch["prev_logprobs"]
                    ref_logprobs = None
                    if "ref_logprobs" in batch:
                        ref_logprobs = batch["ref_logprobs"]

                    mask = batch["attention_mask"][:, -response_len:]

                    # Calculate clipped PPO surrogate loss function.
                    (
                        loss,
                        proportion_clipped,
                        approx_kl,
                        ratios,
                        cliped_ratio,
                        dual_cliped_ratio,
                    ) = actor_loss(
                        loss_type=self.cfg.algorithm.loss_type,
                        loss_agg_func=self.loss_agg_func,
                        logprobs=curr_logprobs,
                        old_logprobs=prev_logprobs,
                        advantages=advantages,
                        eps_clip=self.ratio_eps,
                        loss_mask=mask,
                    )
=======
            def loss_func(output):
                curr_logprobs = output["log_probs"][
                    :, -response_len - 1 : -1
                ].contiguous()

                advantages = batch["advantages"]
                prev_logprobs = batch["prev_logprobs"]
                ref_logprobs = None
                if "ref_logprobs" in batch:
                    ref_logprobs = batch["ref_logprobs"]

                mask = batch["attention_mask"][:, -response_len:]

                # Calculate clipped PPO surrogate loss function.
                (
                    loss,
                    proportion_clipped,
                    approx_kl,
                    ratios,
                    cliped_ratio,
                    dual_cliped_ratio,
                ) = actor_loss_fn(
                    self.loss_agg_func,
                    curr_logprobs,
                    prev_logprobs,
                    advantages,
                    self.ratio_eps,
                    mask,
                )
>>>>>>> c2d90500

                logging_loss = loss.detach()
                entropy_loss = torch.zeros(1, device=loss.device)
                if self.calculate_entropy:
                    entropy = output["entropy"][:, -response_len - 1 : -1].contiguous()
                    entropy_loss = self.loss_agg_func(entropy, mask=mask)
                    if self.calculate_entropy_loss:
                        loss = loss - self.cfg.algorithm.entropy_bonus * entropy_loss

                kl_loss = torch.tensor(0.0, device=torch.cuda.current_device())
                if self.kl_beta > 0 and ref_logprobs is not None:
                    kld = kl_penalty(ref_logprobs, curr_logprobs, self.kl_penalty_type)
                    kl_loss = self.loss_agg_func(kld, mask)
                    loss = loss + kl_loss * self.kl_beta

                # Logging and early stopping according to KL (logp vs ref) or importance ratio (new logp vs old logp).
                _imp = (ratios.detach().float() * mask).sum()
                torch.distributed.all_reduce(
                    _imp, group=parallel_state.get_data_parallel_group()
                )
                _n_valid_tokens = mask.count_nonzero().clone()
                torch.distributed.all_reduce(
                    _n_valid_tokens, group=parallel_state.get_data_parallel_group()
                )
                _imp /= _n_valid_tokens
                # Early stopping.
                if (
                    self.cfg.algorithm.early_stop_imp_ratio is not None
                    and _imp > self.cfg.algorithm.early_stop_imp_ratio
                ):
                    self.log_warning(
                        f"Current importance ratio {_imp.item():.4f} is larger "
                        f"than early stop threshold {self.cfg.algorithm.early_stop_imp_ratio}. Abandon this microbatch."
                    )
                    loss = loss * 0.0
                if self.cfg.algorithm.use_valid_token_scale:
                    loss_scale = (
                        mask.sum()
                        / self.global_valid_token
                        * parallel_state.get_data_parallel_world_size()
                        * self.num_microbatches
                    )
                    loss *= loss_scale.item()

                with torch.no_grad():
                    ratios = masked_mean(ratios.detach(), mask)
                    cliped_ratio = masked_mean(cliped_ratio.detach(), mask)
                    dual_cliped_ratio = masked_mean(dual_cliped_ratio.detach(), mask)
                    entropy_loss = entropy_loss.detach()
                    kl_loss = kl_loss.detach()
                    approx_kl = approx_kl.detach()
                    proportion_clipped = proportion_clipped.detach()

                (
                    reduced_actor_loss,
                    ratios,
                    cliped_ratio,
                    dual_cliped_ratio,
                    entropy_loss,
                    kl_loss,
                    approx_kl,
                    proportion_clipped,
                ) = average_losses_across_data_parallel_group(
                    [
                        logging_loss,
                        ratios,
                        cliped_ratio,
                        dual_cliped_ratio,
                        entropy_loss,
                        kl_loss,
                        approx_kl,
                        proportion_clipped,
                    ]
                )
                return (
                    loss,
                    {
                        "loss": reduced_actor_loss,
                        "ratio": ratios,
                        "cliped_ratio": cliped_ratio,
                        "dual_cliped_ratio": dual_cliped_ratio,
                        "entropy_loss": entropy_loss,
                        "kl_loss": kl_loss,
                        "approx_kl": approx_kl,
                        "proportion_clipped": proportion_clipped,
                    },
                )

            return output, loss_func

        return forward_output_and_loss_func

    def _get_num_microbatches(self, batch: Dict[str, torch.Tensor], forward_only: bool):
        batch_size = get_batch_size(batch)
        forward_micro_batch_size = (
            self.logprob_forward_micro_batch_size
            if forward_only
            else self.cfg.actor.micro_batch_size
        )
        num_microbatches = (
            max(1, batch_size // forward_micro_batch_size)
            if forward_only
            else get_num_microbatches()
        )
        return num_microbatches

    def run_forward_backward(self, batch: Dict[str, torch.Tensor], forward_only=True):
        """Run the forward and backward pass on the model.

        Args:
            batch_iterator (Iterator): The input batch iterator for the forward pass.
            forward_only (bool): If True, only run the forward pass without backpropagation.
        """
        clear_memory()
        if self.enable_dynamic_batch_size:
            # Enable dynamic batch sizing
            batch_iter, total_seqlen, num_microbatches, self.dbs_indices = (
                split_dynamic_batch_size(
                    batch=batch,
                    cp_world_size=parallel_state.get_context_parallel_world_size(),
                    vpp_world_size=parallel_state.get_virtual_pipeline_model_parallel_world_size(),
                    max_tokens_per_mbs=self.max_tokens_per_mbs,
                    microbatch_group_size_per_vp_stage=self.transformer_config.microbatch_group_size_per_vp_stage,
                )
            )
        else:
            total_seqlen = get_seq_length(batch)
            num_microbatches = self._get_num_microbatches(batch, forward_only)
            batch_iter = get_iterator_k_split(batch, num_splits=num_microbatches)

        fwd_bwd_function = get_forward_backward_func()
        self.num_microbatches = num_microbatches
        self.return_loss = not forward_only

        self.log_debug(f"{total_seqlen=}, {num_microbatches=}")

        if forward_only:
            self._forward_only_record.start()
        forward_outputs = fwd_bwd_function(
            forward_step_func=self.get_forward_step_func(),
            data_iterator=self.make_data_iterator_list(batch_iter),
            model=self.model,
            num_microbatches=num_microbatches,
            forward_only=forward_only,
            seq_length=total_seqlen,
            micro_batch_size=1,
            collect_non_loss_data=forward_only,
        )
        if forward_only:
            self._forward_only_record.stop()

        outputs = self._process_fwd_bwd_outputs(forward_outputs, forward_only)

        return outputs

    def run_forward_backward_iterator(
        self, batch_iterator: BatchResizingIterator, forward_only: bool = False
    ):
        """Run the forward and backward pass on the model using batch resizing iterator.

        This function is solely intended for the training step of pipeline mode, which mixes RL pipeline with training pipeline parallelism.
        So this function enforces forward_only to be false.

        Args:
            batch_iterator (Iterator): The input batch iterator for the forward pass.
        """
        clear_memory()
        assert not self.enable_dynamic_batch_size, (
            "Dynamic batch size is not supported in pipeline mode."
        )

        sample_batch = batch_iterator.prefetch_one_batch()
        total_seqlen = get_seq_length(sample_batch)
        num_microbatches = self._get_num_microbatches(sample_batch, forward_only)

        fwd_bwd_function = get_forward_backward_func()
        self.num_microbatches = num_microbatches
        self.return_loss = not forward_only

        self.log_debug(f"{total_seqlen=}, {num_microbatches=}")

        if forward_only:
            self._forward_only_record.start()
        forward_outputs = fwd_bwd_function(
            forward_step_func=self.get_forward_step_func(),
            data_iterator=self.make_data_iterator_list(batch_iterator),
            model=self.model,
            num_microbatches=num_microbatches,
            forward_only=forward_only,
            seq_length=total_seqlen,
            micro_batch_size=1,
            collect_non_loss_data=forward_only,
        )
        if forward_only:
            self._forward_only_record.stop()

        outputs = self._process_fwd_bwd_outputs(forward_outputs, forward_only)

        return outputs

    def _process_fwd_bwd_outputs(
        self, forward_outputs: Dict[str, torch.Tensor], forward_only: bool
    ):
        if forward_only:
            outputs = torch.cat(forward_outputs) if len(forward_outputs) > 0 else None
            if self.enable_dynamic_batch_size:
                indices = sum(self.dbs_indices, [])
                assert len(indices) == outputs.size(0), (
                    f"Dynamic batch size indices length {len(indices)} does not equal output length {outputs.size()}"
                )
                revert_indices = torch.tensor(
                    get_reverse_idx(indices), dtype=torch.long
                )
                outputs = outputs[revert_indices]
            outputs = broadcast_tensor_within_pp(outputs)
        else:
            outputs = {}
            if forward_outputs:
                keys = forward_outputs[0].keys()
                for key in keys:
                    metric_mean = torch.stack(
                        [loss_reduced[key] for loss_reduced in forward_outputs]
                    ).mean()
                    outputs[key] = metric_mean.cpu().item()
            output_list = [outputs]
            torch.distributed.broadcast_object_list(output_list, get_last_rank())
            outputs = output_list[0]
        return outputs

    # Training
    def training_step(self, batch: Dict[str, torch.Tensor] | BatchResizingIterator):
        """Run a single training step on the model.

        Args:
            batch (Dict[str, torch.Tensor] | BatchResizingIterator): The input batch containing the data for the forward pass.
        """
        set_sync_funcs(self, forward_only=False)
        for model_chunk in self.model:
            model_chunk.zero_grad_buffer()
        self.optimizer.zero_grad()

        if isinstance(batch, BatchResizingIterator):
            train_metrics = self.run_forward_backward_iterator(batch)
        else:
            train_metrics = self.run_forward_backward(batch, forward_only=False)
        increment = (
            get_num_microbatches()
            * self.cfg.actor.micro_batch_size
            * parallel_state.get_data_parallel_world_size()
        )
        success, grad_norm, num_zeros_in_grad, lr = self.optimizer_step(increment)

        # Training metrics
        train_metrics["grad_norm"] = (
            grad_norm if grad_norm is not None else float("nan")
        )
        train_metrics["num_zeros_in_grad"] = (
            num_zeros_in_grad if num_zeros_in_grad is not None else float("nan")
        )
        train_metrics["lr"] = lr if lr is not None else float("nan")
        train_metrics["update_success"] = int(success)

        return train_metrics

    def _training_setup(self):
        set_train(self)
        configure_batch_sizes(
            rank=torch.distributed.get_rank(),
            mbs=self.cfg.actor.micro_batch_size,
            gbs=self.cfg.actor.global_batch_size,
            dp=parallel_state.get_data_parallel_world_size(),
        )

    def _setup_valid_token_scale(self, batch: Optional[Dict[str, torch.Tensor]] = None):
        if batch is None:
            self.global_valid_token = (
                self.average_response_len
                * get_num_microbatches()
                * self.cfg.actor.micro_batch_size
            )
        else:
            loss_mask = batch["attention_mask"][:, -self.response_len :]
            global_valid_token = loss_mask.to(dtype=torch.float32).sum().cuda()
            torch.distributed.all_reduce(
                global_valid_token, group=parallel_state.get_data_parallel_group()
            )
            self.global_valid_token = global_valid_token
            return batch

    def _dp_load_balance(self, batch: Dict[str, torch.Tensor]):
        batch_size = batch["input_ids"].shape[0]
        assert batch_size == self.total_batch_size_per_dp, (
            f"DP Load balance is only available when a single batch contains all data, e.g., in collocated mode. But got {batch_size=} and {self.total_batch_size_per_dp=}."
        )
        batch = RolloutDataBalance.from_rollout_batches(
            rollout_batches=batch,
            dp_world_size=parallel_state.get_data_parallel_world_size(),
            dp_rank=parallel_state.get_data_parallel_rank(),
            dp_group=parallel_state.get_data_parallel_group(),
            partitioning_tool=get_seqlen_balanced_partitions,
        )
        return batch

    def _gather_weights_among_dp(self):
        """Gather weights across DP when using distributed optimizer with overlap_param_gather.

        When overlap_param_gather is enabled, weights are scattered across DP and gathered in the next forward pass.
        We need to force a gather here to ensure all weights are correct before the next weight sync.
        """
        if (
            self.role_cfg.optim.use_distributed_optimizer
            and self.role_cfg.optim.overlap_param_gather
        ):
            for model_chunk in self.model:
                assert isinstance(model_chunk, DDP)
                model_chunk.start_param_sync(force_sync=True)

    def run_training(self, input_channel: Channel):
        """Run the training loop for the actor."""
        if self.is_pipeline:
            with self.worker_timer():
                return self.run_training_pipeline(input_channel)

        # Get all batches for this DP
        batches = []
        recv_batch_size = 0
        while recv_batch_size < self.total_batch_size_per_dp:
            batch, rollout_result = self.get_batch(input_channel)
            batches.append(batch)
            recv_batch_size += rollout_result.num_sequence
        assert recv_batch_size == self.total_batch_size_per_dp, (
            f"Expected {self.total_batch_size_per_dp} sequences from channel, but got {recv_batch_size}"
        )
        batch = RolloutResult.merge_batches(batches)

        # Must be called after batch is retrieved, which is when rollout has stopped
        # Otherwise, loading model might cause OOM
        self._load_weight_and_optimizer(input_channel)
        self._training_setup()

        # Advantage normalization
        if self.cfg.algorithm.normalize_advantages:
            mask = batch["attention_mask"][:, -self.response_len :]
            batch["advantages"] = masked_normalization(batch["advantages"], mask)

        # Valid token scale
        if self.cfg.algorithm.use_valid_token_scale:
            self._setup_valid_token_scale(batch)

        # DP batch load balance
        if self.cfg.actor.get("enable_dp_load_balance", False):
            batch = self._dp_load_balance(batch)

        if self.use_profiler:
            self.profiler.init_fwd_bwd_schedule(self.cfg.algorithm.n_minibatches)

        global_batches = get_iterator_k_split(
            batch,
            num_splits=self.num_train_steps,
            shuffle=self.cfg.algorithm.get("shuffle_rollout", True),
            shuffle_seed=self.cfg.actor.seed,
        )

        # Global batch iterations
        with self.worker_timer():
            training_metrics_list = []
            for global_batch in global_batches:
                training_metrics = self.training_step(global_batch)
                training_metrics_list.append(training_metrics)

        # Gather weights if overlap_param_gather before the next weight sync
        self._gather_weights_among_dp()

        # Rollout metrics
        rollout_metrics = self._compute_rollout_metrics(batch)

        return rollout_metrics, training_metrics_list

    def run_training_pipeline(self, input_channel: Channel):
        """Run the training loop for the actor."""
        self._load_weight_and_optimizer(input_channel)
        self._training_setup()
        # Built iterator for Megatron's pipeline schedule to run
        # NOTE: We cannot iterate over the iterator here, as Megatron's pipeline schedule is responsible for iterating over data
        # As a result, we need to separate the implementation for pipeline and non-pipeline mode for Megatron
        train_batch_iterator = BatchResizingIterator(
            cfg=self.cfg,
            get_batch_fn=partial(self.get_batch, input_channel),
            micro_batch_size=self.role_cfg.micro_batch_size,
            total_batch_size=self.total_batch_size_per_dp,
            num_global_batches=self.num_train_steps,
            forward_only=False,
        )

        # Advantage normalization
        assert not self.cfg.algorithm.normalize_advantages, (
            "Advantage normalization is not supported in pipeline mode."
        )

        # Valid token scale
        if self.cfg.algorithm.use_valid_token_scale:
            self._setup_valid_token_scale()

        # DP batch load balance
        assert not self.cfg.actor.get("enable_dp_load_balance", False), (
            "DP load balance is not supported in pipeline mode."
        )

        if self.use_profiler:
            self.profiler.init_fwd_bwd_schedule(self.cfg.algorithm.n_minibatches)

        # Global batch iterations
        training_metrics_list = []
        for _ in range(self.num_train_steps):
            training_metrics = self.training_step(train_batch_iterator)
            train_batch_iterator.check_finished_global_batch()
            training_metrics_list.append(training_metrics)

        # Gather weights if overlap_param_gather before the next weight sync
        self._gather_weights_among_dp()

        # Rollout metrics
        batch = train_batch_iterator.get_all_batches()
        rollout_metrics = self._compute_rollout_metrics(batch)

        return rollout_metrics, training_metrics_list

    # Inference
    def _setup_inference_weight_dst_ranks(self):
        self._weight_dst_rank_in_inference = self.get_inference_weight_dst_ranks(
            self.cfg.inference.model.tensor_model_parallel_size,
            self.cfg.inference.model.pipeline_model_parallel_size,
        )

    def get_inference_weight_dst_ranks(self, inference_tp, inference_pp):
        """
        Calculate the list of ranks corresponding to the first complete inference model parallel group after resharding.

        Returns:
            List of ranks for the first complete inference model parallel group after resharding
        """

        model_parallel_size = inference_tp * inference_pp
        # After resharding, the number of GPUs in a complete model parallel group = new TP × new PP
        # The first complete model parallel group consists of consecutive ranks starting from 0
        return list(range(model_parallel_size))

    def _get_inference_model_state_dict(self):
        """Get the state dictionary of the model for inference."""
        return self.inference_weights_reshard.gather_and_reshard_model(
            unwrap_model(self.model)
        )

    def sync_model_to_inference(self):
        inference_state_dict = self._get_inference_model_state_dict()

        for rank in self._weight_dst_rank_in_inference:
            if self._rank == rank:
                self.send(inference_state_dict, self.cfg.inference.group_name, rank)

        self.log_debug(
            f"{self.__class__.__name__}: sync_model_to_inference resharding done."
        )

<<<<<<< HEAD
    # Advantages and returns
    def compute_advantages_and_returns(self):
        """Compute the advantages and returns for the rollout batches."""
        clear_memory()
        assert self.rollout_batches is not None
        mask = self.rollout_batches["attention_mask"][:, -self.response_len :]
        advantages, _ = calculate_adv_and_returns(
            adv_type=self.cfg.algorithm.adv_type,
            reward_scores=self.rollout_batches["reward_scores"].cuda(),
            mask=mask.cuda(),
            num_responses=self.cfg.algorithm.group_size,
        )
=======
    @torch.no_grad()
    def inference_step(self, batch):
        set_eval(self)
        return self.run_forward_backward(batch, forward_only=True)
>>>>>>> c2d90500

    def run_inference(
        self,
        input_channel: Channel,
        output_channel: Channel,
        compute_ref_logprobs: bool,
    ):
        """Compute prev/ref logprobs using the actor Model's forward.

        Args:
            input_channel: The input channel to read from.
            output_channel: The output channel to send results to.
            compute_ref_logprobs: Whether to compute reference logprobs.
        """
        recv_batch_size = 0
        while recv_batch_size < self.total_batch_size_per_dp:
            batch, rollout_result = self.get_batch(input_channel)
            recv_batch_size += rollout_result.num_sequence

            # Must be called after batch is retrieved, suggesting that rollout has stopped
            # Otherwise, loading model might cause OOM in the collocated mode
            self._load_weight_and_optimizer(input_channel)

            # Prev logprobs
            with self.worker_timer():
                prev_logprobs = self.inference_step(batch)
                rollout_result.prev_logprobs = prev_logprobs.cpu()

            # Ref logprobs
            if compute_ref_logprobs:
                assert self.ref_policy_state_dict is not None
                with cpu_weight_swap(self.model[0], self.ref_policy_state_dict):
                    ref_logprobs = self.inference_step(batch)
                    rollout_result.ref_logprobs = ref_logprobs.cpu()

            self.put_result(rollout_result, output_channel)

        assert recv_batch_size == self.total_batch_size_per_dp, (
            f"Expected {self.total_batch_size_per_dp} sequences from channel, but got {recv_batch_size}"
        )

    # Rewards
    def compute_rewards(self, input_channel: Channel, output_channel: Channel):
        """Compute rewards.

        Args:
            input_channel: The input channel to read from.
            output_channel: The output channel to send results to.
        """
        if self.is_pipeline:
            # In pipeline mode, rewards are computed in the rollout
            with self.worker_timer():
                return
        recv_batch_size = 0
        while recv_batch_size < self.total_batch_size_per_dp:
            batch, rollout_result = self.get_batch(input_channel)
            recv_batch_size += rollout_result.num_sequence

            # Compute rule-based reward
            with self.worker_timer():
                if rollout_result.rewards is None:
                    rollout_result.rewards = self._compute_batch_rewards(
                        batch, rollout_result.answers
                    ).cpu()

            self.put_result(rollout_result, output_channel)

        assert recv_batch_size == self.total_batch_size_per_dp, (
            f"Expected {self.total_batch_size_per_dp} sequences from channel, but got {recv_batch_size}"
        )

    def _compute_batch_rewards(
        self, batch: Dict[str, torch.Tensor], answers: List[str]
    ):
        """Reward computation using non-model based reward."""
        all_reward_scores = []
        texts = []
        for response, response_len in zip(
            batch["input_ids"],
            batch["response_lengths"],
        ):
            response = response[
                self.cfg.data.max_prompt_length : self.cfg.data.max_prompt_length
                + response_len
            ]
            texts.append(
                self.tokenizer.decode(response.tolist(), skip_special_tokens=True)
            )

        if torch.distributed.get_rank() == parallel_state.get_model_parallel_src_rank():
            rewards = self.reward_fn(texts, answers)
            reward_scores = [
                self.cfg.reward.reward_scale
                if reward == 1
                else -self.cfg.reward.reward_scale
                for reward in rewards
            ]
            all_reward_scores.extend(reward_scores)

        if len(all_reward_scores) > 0:
            new_all_rewards = []

            for response in all_reward_scores:
                if response is None:
                    response = 0.0
                new_all_rewards.append(response)

            all_reward_scores = torch.as_tensor(
                new_all_rewards,
                dtype=torch.float,
                device=torch.cuda.current_device(),
            ).view(-1, 1)
        return broadcast_tensor_within_mp(all_reward_scores).flatten().to("cpu")

    # Advantages and returns
    def compute_advantages_and_returns(
        self, input_channel: Channel, output_channel: Channel
    ):
        """Compute the advantages and returns.

        Args:
            input_channel: The input channel to read from.
            output_channel: The output channel to send results to.
        """
        if self.is_pipeline:
            # In pipeline mode, advantages are computed in the rollout
            with self.worker_timer():
                return
        clear_memory()
        recv_batch_size = 0
        while recv_batch_size < self.total_batch_size_per_dp:
            batch, rollout_result = self.get_batch(input_channel)
            recv_batch_size += rollout_result.num_sequence

            with self.worker_timer():
                if rollout_result.advantages is None:
                    mask = batch["attention_mask"][:, -self.response_len :]
                    advantages, returns = calculate_adv_and_returns(
                        self.cfg.algorithm.adv_type,
                        batch["rewards"].cuda(),
                        mask.cuda(),
                        self.cfg.algorithm.group_size,
                    )
                    rollout_result.advantages = advantages.cpu()

            self.put_result(rollout_result, output_channel)

        assert recv_batch_size == self.total_batch_size_per_dp, (
            f"Expected {self.total_batch_size_per_dp} sequences from channel, but got {recv_batch_size}"
        )

    # Rollout
    def _get_rollout_model_state_dict(self):
        """Get the state dictionary of the model for rollout."""
        return self.rollout_weights_reshard.gather_and_reshard_model(
            unwrap_model(self.model)
        )

    def _setup_rollout_weight_dst_ranks(self):
        """Setup destination ranks for token and weight communication."""
        rank_map = RankMapper.get_actor_rank_to_rollout_rank_map(
            self.component_placement
        )
        self._weight_dst_rank_in_rollout = rank_map[self._rank]
        self.log_info(
            f"Actor rank {self._rank} will send weights to {self._weight_dst_rank_in_rollout}"
        )

    def del_reshard_state_dict(self):
        if hasattr(self, "reshard_state_dict"):
            del self.reshard_state_dict

    def sync_model_to_rollout(self):
        """Send the model weights to the destination ranks in the rollout task."""
        if self.component_placement._placement_mode == PlacementMode.COLLOCATED:
            if self.offload_optimizer:
                self.offload_megatron_optimizer()
                self.is_optimizer_offloaded = True
            self.reshard_state_dict = self._get_rollout_model_state_dict()
            if self.offload_weight:
                self.offload_model_weights_and_grad(offload_grad=self.offload_grad)
                self.is_weight_offloaded = True

            handle = {k: reduce_tensor(v) for k, v in self.reshard_state_dict.items()}
            self.send(handle, self.rollout_group_name, self._weight_dst_rank_in_rollout)
        else:
            assert (
                self.component_placement._placement_mode == PlacementMode.DISAGGREGATED
            ), "Unsupported placement mode for sending weights."
            assert isinstance(self._weight_dst_rank_in_rollout, list), (
                f"In disaggregated mode, weight_dst_rank_in_rollout should be a list of ranks, got {type(self._weight_dst_rank_in_rollout)}"
            )
            self.reshard_state_dict = self._get_rollout_model_state_dict()
            for weight_dst_rank in self._weight_dst_rank_in_rollout:
                self.send(
                    self.reshard_state_dict,
                    self.rollout_group_name,
                    weight_dst_rank,
                )

    def _compute_rollout_metrics(self, batch):
        rollout_metrics, total_prompt_lengths, total_decode_lengths = (
            compute_rollout_metrics(
                batch, self.cfg.data.max_prompt_length, self.response_len
            )
        )

        rollout_metrics = cpu_dict(rollout_metrics)

        if self.cfg.actor.get("calculate_flops", False):
            rollout_tflops = self.flops_calculator.flops_generate(
                total_prompt_lengths, total_decode_lengths
            )
            rollout_tflops = rollout_tflops.float().sum().item() / 1e12
            inference_tflops = self.flops_calculator.flops_inference(
                total_prompt_lengths + total_decode_lengths
            )
            inference_tflops = inference_tflops.float().sum().item() / 1e12

            rollout_metrics.update(
                {
                    "rollout_tflops": rollout_tflops,
                    "inference_tflops": inference_tflops,
                    "training_tflops": inference_tflops * 3,  # factor
                }
            )
        return rollout_metrics<|MERGE_RESOLUTION|>--- conflicted
+++ resolved
@@ -32,18 +32,13 @@
     actor_loss,
     calculate_adv_and_returns,
 )
-<<<<<<< HEAD
 from rlinf.algorithms.utils import kl_penalty
-from rlinf.data.io_struct import BatchResizingIterator, RolloutResult
-=======
-from rlinf.algorithms.math.verifier.verify import math_verify_call
 from rlinf.data.io_struct import (
     BatchResizingIterator,
     RolloutResult,
     get_batch_size,
     get_seq_length,
 )
->>>>>>> c2d90500
 from rlinf.hybrid_engines.megatron.megatron_model_manager import (
     MegatronModelManager,
 )
@@ -83,15 +78,8 @@
     seq_mean_token_mean,
     seq_mean_token_sum,
 )
-<<<<<<< HEAD
-from rlinf.workers.rollout.utils import (
-    DisaggRankMapper,
-    HybridRankMapper,
-)
+from rlinf.workers.rollout.utils import RankMapper
 from tools.math_verifier.verify import math_verify_call
-=======
-from rlinf.workers.rollout.utils import RankMapper
->>>>>>> c2d90500
 
 
 class MegatronActor(MegatronModelManager, Worker):
@@ -374,38 +362,6 @@
 
                 return output, id_func
 
-<<<<<<< HEAD
-                def loss_func(output):
-                    curr_logprobs = output["log_probs"][
-                        :, -response_len - 1 : -1
-                    ].contiguous()
-
-                    advantages = batch["advantages"]
-                    prev_logprobs = batch["prev_logprobs"]
-                    ref_logprobs = None
-                    if "ref_logprobs" in batch:
-                        ref_logprobs = batch["ref_logprobs"]
-
-                    mask = batch["attention_mask"][:, -response_len:]
-
-                    # Calculate clipped PPO surrogate loss function.
-                    (
-                        loss,
-                        proportion_clipped,
-                        approx_kl,
-                        ratios,
-                        cliped_ratio,
-                        dual_cliped_ratio,
-                    ) = actor_loss(
-                        loss_type=self.cfg.algorithm.loss_type,
-                        loss_agg_func=self.loss_agg_func,
-                        logprobs=curr_logprobs,
-                        old_logprobs=prev_logprobs,
-                        advantages=advantages,
-                        eps_clip=self.ratio_eps,
-                        loss_mask=mask,
-                    )
-=======
             def loss_func(output):
                 curr_logprobs = output["log_probs"][
                     :, -response_len - 1 : -1
@@ -427,15 +383,15 @@
                     ratios,
                     cliped_ratio,
                     dual_cliped_ratio,
-                ) = actor_loss_fn(
-                    self.loss_agg_func,
-                    curr_logprobs,
-                    prev_logprobs,
-                    advantages,
-                    self.ratio_eps,
-                    mask,
+                ) = actor_loss(
+                    loss_type=self.cfg.algorithm.loss_type,
+                    loss_agg_func=self.loss_agg_func,
+                    logprobs=curr_logprobs,
+                    old_logprobs=prev_logprobs,
+                    advantages=advantages,
+                    eps_clip=self.ratio_eps,
+                    loss_mask=mask,
                 )
->>>>>>> c2d90500
 
                 logging_loss = loss.detach()
                 entropy_loss = torch.zeros(1, device=loss.device)
@@ -900,25 +856,10 @@
             f"{self.__class__.__name__}: sync_model_to_inference resharding done."
         )
 
-<<<<<<< HEAD
-    # Advantages and returns
-    def compute_advantages_and_returns(self):
-        """Compute the advantages and returns for the rollout batches."""
-        clear_memory()
-        assert self.rollout_batches is not None
-        mask = self.rollout_batches["attention_mask"][:, -self.response_len :]
-        advantages, _ = calculate_adv_and_returns(
-            adv_type=self.cfg.algorithm.adv_type,
-            reward_scores=self.rollout_batches["reward_scores"].cuda(),
-            mask=mask.cuda(),
-            num_responses=self.cfg.algorithm.group_size,
-        )
-=======
     @torch.no_grad()
     def inference_step(self, batch):
         set_eval(self)
         return self.run_forward_backward(batch, forward_only=True)
->>>>>>> c2d90500
 
     def run_inference(
         self,
@@ -1057,10 +998,10 @@
                 if rollout_result.advantages is None:
                     mask = batch["attention_mask"][:, -self.response_len :]
                     advantages, returns = calculate_adv_and_returns(
-                        self.cfg.algorithm.adv_type,
-                        batch["rewards"].cuda(),
-                        mask.cuda(),
-                        self.cfg.algorithm.group_size,
+                        adv_type=self.cfg.algorithm.adv_type,
+                        reward_scores=self.rollout_batches["reward_scores"].cuda(),
+                        mask=mask.cuda(),
+                        num_responses=self.cfg.algorithm.group_size,
                     )
                     rollout_result.advantages = advantages.cpu()
 

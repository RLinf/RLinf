# Copyright 2025 The RLinf Authors.
#
# Licensed under the Apache License, Version 2.0 (the "License");
# you may not use this file except in compliance with the License.
# You may obtain a copy of the License at
#
#     https://www.apache.org/licenses/LICENSE-2.0
#
# Unless required by applicable law or agreed to in writing, software
# distributed under the License is distributed on an "AS IS" BASIS,
# WITHOUT WARRANTIES OR CONDITIONS OF ANY KIND, either express or implied.
# See the License for the specific language governing permissions and
# limitations under the License.

from collections import defaultdict
from typing import Any

import numpy as np
import torch
from omegaconf import DictConfig

from rlinf.data.io_struct import EnvOutput
from rlinf.envs.action_utils import prepare_actions
from rlinf.envs.env_manager import EnvManager
from rlinf.scheduler import Channel, Worker


class EnvWorker(Worker):
    """The EnvWorker is responsible for controlling the embodied environments like simulators or physical robots.

    It calls the corresponding gym env's step function to generate observations, rewards, and done signals based on the actions received from the RolloutWorker, and sends them back to the RolloutWorker.

    The EnvWorker supports running multiple environment instances in parallel to improve data collection efficiency.
    The main entry point is the `interact` method, which performs environment interactions for a specified number of steps (called chunk_step) and put the collected environment metrics into an output channel to the RolloutWorker.

    Specially, the EnvWorker supports pipeline rollout process, where the parallel environment instances are further divided into multiple stages. Each stage interacts with the environment sequentially, while different stages can run in parallel. This design helps to further improve the efficiency of data collection.
    """

    def __init__(self, cfg: DictConfig):
        """Initialize the EnvWorker.

        Args:
            cfg (DictConfig): The configuration for the EnvWorker.
        """
        Worker.__init__(self)

        self.cfg = cfg
        self.train_video_cnt = 0
        self.eval_video_cnt = 0

        # Some EnvWorker ranks may run faster than others, leading to them putting future step data into the channel before other ranks have finished the current step.
        # This causes RolloutWorker to read data out-of-order from the channel, resulting in incorrect behavior.
        # To solve this problem, we add a step counter to the EnvWorker to ensure that data is put and get from the channel in the correct order.
        self.put_batch_cnt = 0

        self.train_env_list: list[EnvManager] = []
        self.eval_env_list: list[EnvManager] = []
        self.last_obs_list = []
        self.last_dones_list = []

        # Used for pipelined rollout interactions
        self.num_pipeline_stages = self.cfg.rollout.pipeline_stage_num

        # Env configurations
        self.eval_only = getattr(self.cfg.runner, "only_eval", False)
        self.enable_eval = self.cfg.runner.val_check_interval > 0 or self.eval_only
        if not self.eval_only:
            self.train_num_envs_per_stage = (
                self.cfg.env.train.total_num_envs
                // self._world_size
                // self.num_pipeline_stages
            )
            self.train_num_group_envs_per_stage = (
                self.train_num_envs_per_stage // self.cfg.env.train.group_size
            )
        if self.enable_eval:
            self.eval_num_envs_per_stage = (
                self.cfg.env.eval.total_num_envs
                // self._world_size
                // self.num_pipeline_stages
            )
            self.eval_num_group_envs_per_stage = (
                self.eval_num_envs_per_stage // self.cfg.env.eval.group_size
            )

        self.env_type = cfg.env.train.simulator_type

    def init_worker(self):
        """Create the environment instances for the EnvWorker and start the environments."""
        enable_offload = self.cfg.env.enable_offload
        total_num_processes = self._world_size * self.num_pipeline_stages

        for stage_id in range(self.num_pipeline_stages):
            seed_offset = self._rank * self.num_pipeline_stages + stage_id
            if not self.eval_only:
                self.train_env_list.append(
                    EnvManager(
                        self.cfg,
                        rank=self._rank,
                        num_envs=self.train_num_envs_per_stage,
                        seed_offset=seed_offset,
                        total_num_processes=total_num_processes,
                        env_type=self.env_type,
                        is_eval=False,
                        enable_offload=enable_offload,
                    )
                )
            if self.enable_eval:
                self.eval_env_list.append(
                    EnvManager(
                        self.cfg,
                        rank=self._rank,
                        num_envs=self.eval_num_envs_per_stage,
                        seed_offset=seed_offset,
                        total_num_processes=total_num_processes,
                        env_type=self.env_type,
                        is_eval=True,
                        enable_offload=enable_offload,
                    )
<<<<<<< HEAD
        elif self.cfg.env.train.simulator_type == "robocasa":
            from rlinf.envs.robocasa.robocasa_env import RobocasaEnv

            if not only_eval:
                for stage_id in range(self.stage_num):
                    self.simulator_list.append(
                        EnvManager(
                            self.cfg.env.train,
                            rank=self._rank,
                            seed_offset=self._rank * self.stage_num + stage_id,
                            total_num_processes=self._world_size * self.stage_num,
                            env_cls=RobocasaEnv,
                            enable_offload=enable_offload,
                        )
                    )
            if self.cfg.runner.val_check_interval > 0 or only_eval:
                for stage_id in range(self.stage_num):
                    self.eval_simulator_list.append(
                        EnvManager(
                            self.cfg.env.eval,
                            rank=self._rank,
                            seed_offset=self._rank * self.stage_num + stage_id,
                            total_num_processes=self._world_size * self.stage_num,
                            env_cls=RobocasaEnv,
                            enable_offload=enable_offload,
                        )
                    )
        else:
            raise NotImplementedError(
                f"Simulator type {self.cfg.env.train.simulator_type} not implemented"
            )

        if not only_eval:
            self._init_simulator()
=======
                )
>>>>>>> 9e7b6773

        if not self.eval_only:
            self._init_envs()

    def _init_envs(self):
        """Initialize the training environments and store the initial observations and done signals."""
        for i in range(self.num_pipeline_stages):
            self.train_env_list[i].start_env()
            extracted_obs, _ = self.train_env_list[i].reset()
            dones = (
                torch.zeros((self.train_num_envs_per_stage,), dtype=bool)
                .unsqueeze(1)
                .repeat(1, self.cfg.actor.model.num_action_chunks)
            )
            self.last_obs_list.append(extracted_obs)
            self.last_dones_list.append(dones)
            self.train_env_list[i].stop_env()

    def _env_interact_step(
        self, chunk_actions: torch.Tensor, stage_id: int
    ) -> tuple[EnvOutput, dict[str, Any]]:
        """A single interact step with the environment."""
        chunk_actions = prepare_actions(
            raw_chunk_actions=chunk_actions,
            env_type=self.env_type,
            model_type=self.cfg.actor.model.model_type,
            num_action_chunks=self.cfg.actor.model.num_action_chunks,
            action_dim=self.cfg.actor.model.action_dim,
            policy=self.cfg.actor.model.get("policy_setup", None),
        )
        env_info = {}

        extracted_obs, chunk_rewards, chunk_terminations, chunk_truncations, infos = (
            self.train_env_list[stage_id].chunk_step(chunk_actions)
        )
        chunk_dones = torch.logical_or(chunk_terminations, chunk_truncations)
        if not self.cfg.env.train.auto_reset:
            if self.cfg.env.train.ignore_terminations:
                if chunk_truncations[:, -1].any():
                    assert chunk_truncations[:, -1].all()
                    if "episode" in infos:
                        for key in infos["episode"]:
                            env_info[key] = infos["episode"][key].cpu()
            else:
                if "episode" in infos:
                    for key in infos["episode"]:
                        env_info[key] = infos["episode"][key].cpu()
        elif chunk_dones.any():
            if "final_info" in infos:
                final_info = infos["final_info"]
                for key in final_info["episode"]:
                    env_info[key] = final_info["episode"][key][chunk_dones[:, -1]].cpu()

        env_output = EnvOutput(
            obs=extracted_obs,
            final_obs=infos["final_observation"]
            if "final_observation" in infos
            else None,
            rewards=chunk_rewards,
            dones=chunk_dones,
            worker_rank=self._rank,
            stage_id=stage_id,
            num_group_envs=self.train_num_group_envs_per_stage,
            group_size=self.cfg.env.train.group_size,
        )
        return env_output, env_info

    def _env_evaluate_step(
        self, raw_actions: torch.Tensor, stage_id: int
    ) -> tuple[EnvOutput, dict[str, Any]]:
        """A single evaluate step with the environment."""
        chunk_actions = prepare_actions(
            raw_chunk_actions=raw_actions,
            env_type=self.env_type,
            model_type=self.cfg.actor.model.model_type,
            num_action_chunks=self.cfg.actor.model.num_action_chunks,
            action_dim=self.cfg.actor.model.action_dim,
            policy=self.cfg.actor.model.get("policy_setup", None),
        )
        env_info = {}

        extracted_obs, chunk_rewards, chunk_terminations, chunk_truncations, infos = (
            self.eval_env_list[stage_id].chunk_step(chunk_actions)
        )
        chunk_dones = torch.logical_or(chunk_terminations, chunk_truncations)

        if chunk_dones.any():
            if "episode" in infos:
                for key in infos["episode"]:
                    env_info[key] = infos["episode"][key].cpu()
            if "final_info" in infos:
                final_info = infos["final_info"]
                for key in final_info["episode"]:
                    env_info[key] = final_info["episode"][key][chunk_dones[:, -1]].cpu()

        env_output = EnvOutput(
            obs=extracted_obs,
            final_obs=infos["final_observation"]
            if "final_observation" in infos
            else None,
            worker_rank=self._rank,
            stage_id=stage_id,
            num_group_envs=self.eval_num_group_envs_per_stage,
            group_size=self.cfg.env.eval.group_size,
        )
        return env_output, env_info

    def _env_reset_step(self, stage_id: int):
        if not self.cfg.env.train.auto_reset:
            obs, infos = self.train_env_list[stage_id].reset()
            self.last_obs_list.append(obs)
            dones = (
                torch.zeros((self.train_num_envs_per_stage,), dtype=torch.bool)
                .unsqueeze(1)
                .repeat(1, self.cfg.actor.model.num_action_chunks)
            )
            self.last_dones_list.append(dones)
            final_obs = infos.get("final_observation", None)
        else:
            obs = self.last_obs_list[stage_id]
            dones = self.last_dones_list[stage_id]
            final_obs = None

        return EnvOutput(
            obs=obs,
            dones=dones,
            final_obs=final_obs,
            worker_rank=self._rank,
            stage_id=stage_id,
            num_group_envs=self.train_num_group_envs_per_stage,
            group_size=self.cfg.env.train.group_size,
        )

    def _finish_rollout(self, mode="train"):
        """Finish the rollout process by flushing videos and updating reset states."""
        if mode == "train":
            if self.cfg.env.train.video_cfg.save_video:
                for i in range(self.num_pipeline_stages):
                    self.train_env_list[i].flush_video()
            for i in range(self.num_pipeline_stages):
                self.train_env_list[i].update_reset_state_ids()
        elif mode == "eval":
            if self.cfg.env.eval.video_cfg.save_video:
                for i in range(self.num_pipeline_stages):
                    self.eval_env_list[i].flush_video()
            for i in range(self.num_pipeline_stages):
                self.eval_env_list[i].update_reset_state_ids()

    def get_actions(
        self, input_channel: Channel, stage_id: int, num_group_envs: int
    ) -> np.ndarray:
        """This function is used to get the actions from the input channel.

        It retrieves a list of chunk actions from the input channel with the key (worker_rank, stage_id).
        The retrieved chunk actions are also accompanied with the group_env id, which indicates the group_env index of the chunk action in the current stage.
        After retrieving all the chunk actions for the current stage, they are first sorted according to the group_env id to ensure the correct order, and then concatenated into a single numpy array before being returned.
        """
        chunk_action = []
        for _ in range(num_group_envs):
            group_env_id, action = input_channel.get(key=(self._rank, stage_id))
            chunk_action.append((group_env_id, action))
        chunk_action.sort(key=lambda x: x[0])
        chunk_action = np.concatenate([action for _, action in chunk_action], axis=0)
        return chunk_action

    def put_batch(
        self,
        output_channel: Channel,
        env_output: EnvOutput,
    ):
        """This function is used to put the environment output into the output channel.

        It accepts an env_output and split it into a list of env_outputs containing num_envs env_outputs and put them into the output channel along with three identifiers: the env id, the pipeline stage id, and the worker rank, which are used by the RolloutWorker to put the corresponding actions back to the correct environment instances.

        Args:
            output_channel (Channel): The output channel to put the environment output.
            env_output (EnvOutput): The environment output to be put into the output channel.
        """
        env_outputs = env_output.split_by_group()
        for env_output in env_outputs:
            output_channel.put(item=env_output, key=self.put_batch_cnt)
        self.put_batch_cnt += 1

    def interact(self, input_channel: Channel, output_channel: Channel):
        """The main entry point for environment interaction.

        Args:
            input_channel (Channel): The input channel to receive actions from the RolloutWorker.
            output_channel (Channel): The output channel to send environment outputs to the RolloutWorker.
        """
        for env in self.train_env_list:
            env.start_env()

        n_chunk_steps = (
            self.cfg.env.train.max_episode_steps
            // self.cfg.actor.model.num_action_chunks
        )

        env_metrics = defaultdict(list)
        self.device_lock.acquire()
        for epoch in range(self.cfg.algorithm.rollout_epoch):
            env_output_list: list[EnvOutput] = []

            # Reset environments at the beginning of each epoch
            for stage_id in range(self.num_pipeline_stages):
                with self.worker_timer():
                    env_output = self._env_reset_step(stage_id)
                self.put_batch(output_channel, env_output)
                env_output_list.append(env_output)

            for _ in range(n_chunk_steps):
                for stage_id in range(self.num_pipeline_stages):
                    # Retrieve actions from the RolloutWorker
                    self.device_lock.release()  # Release lock to allow RolloutWorker to run
                    raw_chunk_actions = self.get_actions(
                        input_channel, stage_id, self.train_num_group_envs_per_stage
                    )
                    self.device_lock.acquire()  # Re-acquire lock for environment interaction

                    # Environment interaction using the actions
                    with self.worker_timer():
                        env_output, env_info = self._env_interact_step(
                            raw_chunk_actions, stage_id
                        )

                    # Put the results into the output channel
                    self.put_batch(output_channel, env_output)
                    env_output_list[stage_id] = env_output

                    # Collect environment info metrics
                    for key, value in env_info.items():
                        if (
                            not self.cfg.env.train.auto_reset
                            and not self.cfg.env.train.ignore_terminations
                        ):
                            if key in env_metrics and len(env_metrics[key]) > epoch:
                                env_metrics[key][epoch] = value
                            else:
                                env_metrics[key].append(value)
                        else:
                            env_metrics[key].append(value)

            self.last_obs_list = [env_output.obs for env_output in env_output_list]
            self.last_dones_list = [env_output.dones for env_output in env_output_list]
            self._finish_rollout()

        for env in self.train_env_list:
            env.stop_env()

        for key, value in env_metrics.items():
            env_metrics[key] = torch.cat(value, dim=0).contiguous().cpu()

        self.device_lock.release()

        return env_metrics

    def evaluate(self, input_channel: Channel, output_channel: Channel):
        """The main entry point for environment evaluation.

        Args:
            input_channel (Channel): The input channel to receive actions from the RolloutWorker.
            output_channel (Channel): The output channel to send environment outputs to the RolloutWorker.
        """
        eval_metrics = defaultdict(list)

        n_chunk_steps = (
            self.cfg.env.eval.max_episode_steps
            // self.cfg.actor.model.num_action_chunks
        )
        for _ in range(self.cfg.algorithm.eval_rollout_epoch):
            for stage_id in range(self.num_pipeline_stages):
                self.eval_env_list[stage_id].start_env()
                self.eval_env_list[stage_id].is_start = True
                extracted_obs, infos = self.eval_env_list[stage_id].reset()
                env_output = EnvOutput(
                    obs=extracted_obs,
                    final_obs=infos.get("final_observation", None),
                    worker_rank=self._rank,
                    stage_id=stage_id,
                    num_group_envs=self.eval_num_group_envs_per_stage,
                    group_size=self.cfg.env.eval.group_size,
                )
                self.put_batch(output_channel, env_output)

            for eval_step in range(n_chunk_steps):
                for stage_id in range(self.num_pipeline_stages):
                    raw_chunk_actions = self.get_actions(
                        input_channel, stage_id, self.eval_num_group_envs_per_stage
                    )
                    env_output, env_info = self._env_evaluate_step(
                        raw_chunk_actions, stage_id
                    )

                    for key, value in env_info.items():
                        eval_metrics[key].append(value)
                    if eval_step == n_chunk_steps - 1:
                        continue
                    self.put_batch(output_channel, env_output)

            self._finish_rollout(mode="eval")
        for stage_id in range(self.num_pipeline_stages):
            self.eval_env_list[stage_id].stop_env()

        for key, value in eval_metrics.items():
            eval_metrics[key] = torch.cat(value, dim=0).contiguous().cpu()

        return eval_metrics<|MERGE_RESOLUTION|>--- conflicted
+++ resolved
@@ -117,44 +117,7 @@
                         is_eval=True,
                         enable_offload=enable_offload,
                     )
-<<<<<<< HEAD
-        elif self.cfg.env.train.simulator_type == "robocasa":
-            from rlinf.envs.robocasa.robocasa_env import RobocasaEnv
-
-            if not only_eval:
-                for stage_id in range(self.stage_num):
-                    self.simulator_list.append(
-                        EnvManager(
-                            self.cfg.env.train,
-                            rank=self._rank,
-                            seed_offset=self._rank * self.stage_num + stage_id,
-                            total_num_processes=self._world_size * self.stage_num,
-                            env_cls=RobocasaEnv,
-                            enable_offload=enable_offload,
-                        )
-                    )
-            if self.cfg.runner.val_check_interval > 0 or only_eval:
-                for stage_id in range(self.stage_num):
-                    self.eval_simulator_list.append(
-                        EnvManager(
-                            self.cfg.env.eval,
-                            rank=self._rank,
-                            seed_offset=self._rank * self.stage_num + stage_id,
-                            total_num_processes=self._world_size * self.stage_num,
-                            env_cls=RobocasaEnv,
-                            enable_offload=enable_offload,
-                        )
-                    )
-        else:
-            raise NotImplementedError(
-                f"Simulator type {self.cfg.env.train.simulator_type} not implemented"
-            )
-
-        if not only_eval:
-            self._init_simulator()
-=======
                 )
->>>>>>> 9e7b6773
 
         if not self.eval_only:
             self._init_envs()

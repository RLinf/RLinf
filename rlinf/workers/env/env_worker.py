# Copyright 2025 The RLinf Authors.
#
# Licensed under the Apache License, Version 2.0 (the "License");
# you may not use this file except in compliance with the License.
# You may obtain a copy of the License at
#
#     https://www.apache.org/licenses/LICENSE-2.0
#
# Unless required by applicable law or agreed to in writing, software
# distributed under the License is distributed on an "AS IS" BASIS,
# WITHOUT WARRANTIES OR CONDITIONS OF ANY KIND, either express or implied.
# See the License for the specific language governing permissions and
# limitations under the License.

from collections import defaultdict
from typing import Any

import numpy as np
import torch
from omegaconf import DictConfig

from rlinf.data.io_struct import EnvOutput
from rlinf.envs import get_env_cls
from rlinf.envs.action_utils import prepare_actions
from rlinf.envs.env_manager import EnvManager
from rlinf.scheduler import Channel, Worker


class EnvWorker(Worker):
    """The EnvWorker is responsible for controlling the embodied environments like simulators or physical robots.

    It calls the corresponding gym env's step function to generate observations, rewards, and done signals based on the actions received from the RolloutWorker, and sends them back to the RolloutWorker.

    The EnvWorker supports running multiple environment instances in parallel to improve data collection efficiency.
    The main entry point is the `interact` method, which performs environment interactions for a specified number of steps (called chunk_step) and put the collected environment metrics into an output channel to the RolloutWorker.

    Specially, the EnvWorker supports pipeline rollout process, where the parallel environment instances are further divided into multiple stages. Each stage interacts with the environment sequentially, while different stages can run in parallel. This design helps to further improve the efficiency of data collection.
    """

    def __init__(self, cfg: DictConfig):
        """Initialize the EnvWorker.

        Args:
            cfg (DictConfig): The configuration for the EnvWorker.
        """
        Worker.__init__(self)

        self.cfg = cfg
        self.train_video_cnt = 0
        self.eval_video_cnt = 0

        # Some EnvWorker ranks may run faster than others, leading to them putting future step data into the channel before other ranks have finished the current step.
        # This causes RolloutWorker to read data out-of-order from the channel, resulting in incorrect behavior.
        # To solve this problem, we add a step counter to the EnvWorker to ensure that data is put and get from the channel in the correct order.
        self.put_batch_cnt = 0

        self.train_env_list: list[EnvManager] = []
        self.eval_env_list: list[EnvManager] = []
        self.last_obs_list = []
        self.last_dones_list = []

<<<<<<< HEAD
        # Used for pipelined rollout interactions
        self.num_pipeline_stages = self.cfg.rollout.pipeline_stage_num

        # Env configurations
        self.eval_only = getattr(self.cfg.runner, "only_eval", False)
        self.enable_eval = self.cfg.runner.val_check_interval > 0 or self.eval_only
        if not self.eval_only:
            self.train_num_envs_per_stage = (
                self.cfg.env.train.total_num_envs
                // self._world_size
                // self.num_pipeline_stages
            )
            self.train_num_group_envs_per_stage = (
                self.train_num_envs_per_stage // self.cfg.env.train.group_size
            )
        if self.enable_eval:
            self.eval_num_envs_per_stage = (
                self.cfg.env.eval.total_num_envs
                // self._world_size
                // self.num_pipeline_stages
            )
            self.eval_num_group_envs_per_stage = (
                self.eval_num_envs_per_stage // self.cfg.env.eval.group_size
            )
=======
        self._component_placement = HybridComponentPlacement(cfg, Cluster())
        assert (
            self._component_placement.get_world_size("rollout")
            % self._component_placement.get_world_size("env")
            == 0
        )
        # gather_num: number of rollout for each env process
        self.gather_num = self._component_placement.get_world_size(
            "rollout"
        ) // self._component_placement.get_world_size("env")
        # stage_num: default to 2, use for pipeline rollout process
        self.stage_num = self.cfg.rollout.pipeline_stage_num
>>>>>>> f51f855d

        self.env_type = cfg.env.train.simulator_type

        # Env configurations
        self.only_eval = getattr(self.cfg.runner, "only_eval", False)
        self.enable_eval = self.cfg.runner.val_check_interval > 0 or self.only_eval
        if not self.only_eval:
            self.train_num_envs_per_stage = (
                self.cfg.env.train.total_num_envs // self._world_size // self.stage_num
            )
        if self.enable_eval:
            self.eval_num_envs_per_stage = (
                self.cfg.env.eval.total_num_envs // self._world_size // self.stage_num
            )

    def init_worker(self):
        """Create the environment instances for the EnvWorker and start the environments."""
        enable_offload = self.cfg.env.enable_offload
<<<<<<< HEAD
        total_num_processes = self._world_size * self.num_pipeline_stages

        for stage_id in range(self.num_pipeline_stages):
            seed_offset = self._rank * self.num_pipeline_stages + stage_id
            if not self.eval_only:
                self.train_env_list.append(
                    EnvManager(
                        self.cfg,
                        rank=self._rank,
                        num_envs=self.train_num_envs_per_stage,
                        seed_offset=seed_offset,
                        total_num_processes=total_num_processes,
                        env_type=self.env_type,
                        is_eval=False,
                        enable_offload=enable_offload,
                    )
                )
            if self.enable_eval:
                self.eval_env_list.append(
                    EnvManager(
                        self.cfg,
                        rank=self._rank,
                        num_envs=self.eval_num_envs_per_stage,
                        seed_offset=seed_offset,
                        total_num_processes=total_num_processes,
                        env_type=self.env_type,
                        is_eval=True,
                        enable_offload=enable_offload,
                    )
                )

        if not self.eval_only:
            self._init_envs()

    def _init_envs(self):
        """Initialize the training environments and store the initial observations and done signals."""
        for i in range(self.num_pipeline_stages):
            self.train_env_list[i].start_env()
            extracted_obs, _ = self.train_env_list[i].reset()
=======

        train_env_cls = get_env_cls(
            self.cfg.env.train.simulator_type, self.cfg.env.train
        )
        eval_env_cls = get_env_cls(self.cfg.env.eval.simulator_type, self.cfg.env.eval)

        if not self.only_eval:
            for stage_id in range(self.stage_num):
                self.simulator_list.append(
                    EnvManager(
                        self.cfg.env.train,
                        rank=self._rank,
                        num_envs=self.train_num_envs_per_stage,
                        seed_offset=self._rank * self.stage_num + stage_id,
                        total_num_processes=self._world_size * self.stage_num,
                        env_cls=train_env_cls,
                        enable_offload=enable_offload,
                    )
                )
        if self.enable_eval:
            for stage_id in range(self.stage_num):
                self.eval_simulator_list.append(
                    EnvManager(
                        self.cfg.env.eval,
                        rank=self._rank,
                        num_envs=self.eval_num_envs_per_stage,
                        seed_offset=self._rank * self.stage_num + stage_id,
                        total_num_processes=self._world_size * self.stage_num,
                        env_cls=eval_env_cls,
                        enable_offload=enable_offload,
                    )
                )

        if not self.only_eval:
            self._init_simulator()

    def _init_simulator(self):
        for i in range(self.stage_num):
            self.simulator_list[i].start_simulator()
            extracted_obs, _ = self.simulator_list[i].reset()
>>>>>>> f51f855d
            dones = (
                torch.zeros((self.train_num_envs_per_stage,), dtype=bool)
                .unsqueeze(1)
                .repeat(1, self.cfg.actor.model.num_action_chunks)
            )
            self.last_obs_list.append(extracted_obs)
            self.last_dones_list.append(dones)
<<<<<<< HEAD
            self.train_env_list[i].stop_env()
=======
            self.simulator_list[i].stop_simulator()
>>>>>>> f51f855d

    def _env_interact_step(
        self, chunk_actions: torch.Tensor, stage_id: int
    ) -> tuple[EnvOutput, dict[str, Any]]:
        """A single interact step with the environment."""
        chunk_actions = prepare_actions(
            raw_chunk_actions=chunk_actions,
<<<<<<< HEAD
            env_type=self.env_type,
=======
            simulator_type=self.cfg.env.train.simulator_type,
>>>>>>> f51f855d
            model_type=self.cfg.actor.model.model_type,
            num_action_chunks=self.cfg.actor.model.num_action_chunks,
            action_dim=self.cfg.actor.model.action_dim,
            policy=self.cfg.actor.model.get("policy_setup", None),
        )
        env_info = {}

        extracted_obs, chunk_rewards, chunk_terminations, chunk_truncations, infos = (
            self.train_env_list[stage_id].chunk_step(chunk_actions)
        )
        chunk_dones = torch.logical_or(chunk_terminations, chunk_truncations)
        if not self.cfg.env.train.auto_reset:
            if self.cfg.env.train.ignore_terminations:
                if chunk_truncations[:, -1].any():
                    assert chunk_truncations[:, -1].all()
                    if "episode" in infos:
                        for key in infos["episode"]:
                            env_info[key] = infos["episode"][key].cpu()
            else:
                if "episode" in infos:
                    for key in infos["episode"]:
                        env_info[key] = infos["episode"][key].cpu()
        elif chunk_dones.any():
            if "final_info" in infos:
                final_info = infos["final_info"]
                for key in final_info["episode"]:
                    env_info[key] = final_info["episode"][key][chunk_dones[:, -1]].cpu()

        env_output = EnvOutput(
            obs=extracted_obs,
            final_obs=infos["final_observation"]
            if "final_observation" in infos
            else None,
            rewards=chunk_rewards,
            dones=chunk_dones,
            worker_rank=self._rank,
            stage_id=stage_id,
            num_group_envs=self.train_num_group_envs_per_stage,
            group_size=self.cfg.env.train.group_size,
        )
        return env_output, env_info

    def _env_evaluate_step(
        self, raw_actions: torch.Tensor, stage_id: int
    ) -> tuple[EnvOutput, dict[str, Any]]:
        """A single evaluate step with the environment."""
        chunk_actions = prepare_actions(
            raw_chunk_actions=raw_actions,
<<<<<<< HEAD
            env_type=self.env_type,
=======
            simulator_type=self.cfg.env.train.simulator_type,
>>>>>>> f51f855d
            model_type=self.cfg.actor.model.model_type,
            num_action_chunks=self.cfg.actor.model.num_action_chunks,
            action_dim=self.cfg.actor.model.action_dim,
            policy=self.cfg.actor.model.get("policy_setup", None),
        )
        env_info = {}

        extracted_obs, chunk_rewards, chunk_terminations, chunk_truncations, infos = (
            self.eval_env_list[stage_id].chunk_step(chunk_actions)
        )
        chunk_dones = torch.logical_or(chunk_terminations, chunk_truncations)

        if chunk_dones.any():
            if "episode" in infos:
                for key in infos["episode"]:
                    env_info[key] = infos["episode"][key].cpu()
            if "final_info" in infos:
                final_info = infos["final_info"]
                for key in final_info["episode"]:
                    env_info[key] = final_info["episode"][key][chunk_dones[:, -1]].cpu()

        env_output = EnvOutput(
            obs=extracted_obs,
            final_obs=infos["final_observation"]
            if "final_observation" in infos
            else None,
            worker_rank=self._rank,
            stage_id=stage_id,
            num_group_envs=self.eval_num_group_envs_per_stage,
            group_size=self.cfg.env.eval.group_size,
        )
        return env_output, env_info

    def _env_reset_step(self, stage_id: int):
        if not self.cfg.env.train.auto_reset:
            obs, infos = self.train_env_list[stage_id].reset()
            self.last_obs_list.append(obs)
            dones = (
                torch.zeros((self.train_num_envs_per_stage,), dtype=torch.bool)
                .unsqueeze(1)
                .repeat(1, self.cfg.actor.model.num_action_chunks)
            )
            self.last_dones_list.append(dones)
            final_obs = infos.get("final_observation", None)
        else:
            obs = self.last_obs_list[stage_id]
            dones = self.last_dones_list[stage_id]
            final_obs = None

        return EnvOutput(
            obs=obs,
            dones=dones,
            final_obs=final_obs,
            worker_rank=self._rank,
            stage_id=stage_id,
            num_group_envs=self.train_num_group_envs_per_stage,
            group_size=self.cfg.env.train.group_size,
        )

    def _finish_rollout(self, mode="train"):
        """Finish the rollout process by flushing videos and updating reset states."""
        if mode == "train":
            if self.cfg.env.train.video_cfg.save_video:
                for i in range(self.num_pipeline_stages):
                    self.train_env_list[i].flush_video()
            for i in range(self.num_pipeline_stages):
                self.train_env_list[i].update_reset_state_ids()
        elif mode == "eval":
            if self.cfg.env.eval.video_cfg.save_video:
<<<<<<< HEAD
                for i in range(self.num_pipeline_stages):
                    self.eval_env_list[i].flush_video()
            for i in range(self.num_pipeline_stages):
                self.eval_env_list[i].update_reset_state_ids()

    def get_actions(
        self, input_channel: Channel, stage_id: int, num_group_envs: int
    ) -> np.ndarray:
        """This function is used to get the actions from the input channel.

        It retrieves a list of chunk actions from the input channel with the key (worker_rank, stage_id).
        The retrieved chunk actions are also accompanied with the group_env id, which indicates the group_env index of the chunk action in the current stage.
        After retrieving all the chunk actions for the current stage, they are first sorted according to the group_env id to ensure the correct order, and then concatenated into a single numpy array before being returned.
        """
        chunk_action = []
        for _ in range(num_group_envs):
            group_env_id, action = input_channel.get(key=(self._rank, stage_id))
            chunk_action.append((group_env_id, action))
        chunk_action.sort(key=lambda x: x[0])
        chunk_action = np.concatenate([action for _, action in chunk_action], axis=0)
        return chunk_action

    def put_batch(
        self,
        output_channel: Channel,
        env_output: EnvOutput,
    ):
        """This function is used to put the environment output into the output channel.
=======
                for i in range(self.stage_num):
                    self.eval_simulator_list[i].flush_video()
            for i in range(self.stage_num):
                self.eval_simulator_list[i].update_reset_state_ids()

    def split_env_batch(self, env_batch, gather_id, mode):
        env_batch_i = {}
        for key, value in env_batch.items():
            if isinstance(value, torch.Tensor):
                env_batch_i[key] = value.chunk(self.gather_num, dim=0)[
                    gather_id
                ].contiguous()
            elif isinstance(value, list):
                length = len(value)
                if mode == "train":
                    assert length == self.train_num_envs_per_stage, (
                        f"Mode {mode}: key '{key}' expected length {self.train_num_envs_per_stage} "
                        f"(train_num_envs_per_stage), got {length}"
                    )
                elif mode == "eval":
                    assert length == self.eval_num_envs_per_stage, (
                        f"Mode {mode}: key '{key}' expected length {self.eval_num_envs_per_stage} "
                        f"(eval_num_envs_per_stage), got {length}"
                    )
                env_batch_i[key] = value[
                    gather_id * length // self.gather_num : (gather_id + 1)
                    * length
                    // self.gather_num
                ]
            elif isinstance(value, dict):
                env_batch_i[key] = self.split_env_batch(value, gather_id, mode)
            else:
                env_batch_i[key] = value
        return env_batch_i

    def send_env_batch(self, env_batch, mode="train"):
        # split env_batch into num_processes chunks, each chunk contains gather_num env_batch
        for gather_id in range(self.gather_num):
            env_batch_i = self.split_env_batch(env_batch, gather_id, mode)
            self.channel.put(
                item=env_batch_i,
                key=f"{self._obs_queue_name}_{gather_id + self._rank * self.gather_num}",
            )
>>>>>>> f51f855d

        It accepts an env_output and split it into a list of env_outputs containing num_envs env_outputs and put them into the output channel along with three identifiers: the env id, the pipeline stage id, and the worker rank, which are used by the RolloutWorker to put the corresponding actions back to the correct environment instances.

        Args:
            output_channel (Channel): The output channel to put the environment output.
            env_output (EnvOutput): The environment output to be put into the output channel.
        """
        env_outputs = env_output.split_by_group()
        for env_output in env_outputs:
            output_channel.put(item=env_output, key=self.put_batch_cnt)
        self.put_batch_cnt += 1

    def interact(self, input_channel: Channel, output_channel: Channel):
        """The main entry point for environment interaction.

        Args:
            input_channel (Channel): The input channel to receive actions from the RolloutWorker.
            output_channel (Channel): The output channel to send environment outputs to the RolloutWorker.
        """
        for env in self.train_env_list:
            env.start_env()

        n_chunk_steps = (
            self.cfg.env.train.max_episode_steps
            // self.cfg.actor.model.num_action_chunks
        )

        n_chunk_steps = (
            self.cfg.env.train.max_steps_per_rollout_epoch
            // self.cfg.actor.model.num_action_chunks
        )

        env_metrics = defaultdict(list)
        self.device_lock.acquire()
        for epoch in range(self.cfg.algorithm.rollout_epoch):
<<<<<<< HEAD
            env_output_list: list[EnvOutput] = []

            # Reset environments at the beginning of each epoch
            for stage_id in range(self.num_pipeline_stages):
                with self.worker_timer():
                    env_output = self._env_reset_step(stage_id)
                self.put_batch(output_channel, env_output)
                env_output_list.append(env_output)

            for _ in range(n_chunk_steps):
                for stage_id in range(self.num_pipeline_stages):
                    # Retrieve actions from the RolloutWorker
                    self.device_lock.release()  # Release lock to allow RolloutWorker to run
                    raw_chunk_actions = self.get_actions(
                        input_channel, stage_id, self.train_num_group_envs_per_stage
                    )
                    self.device_lock.acquire()  # Re-acquire lock for environment interaction
=======
            env_output_list = []
            if not self.cfg.env.train.auto_reset:
                for i in range(self.stage_num):
                    extracted_obs, infos = self.simulator_list[i].reset()
                    self.last_obs_list.append(extracted_obs)
                    dones = (
                        torch.zeros((self.train_num_envs_per_stage,), dtype=bool)
                        .unsqueeze(1)
                        .repeat(1, self.cfg.actor.model.num_action_chunks)
                    )
                    self.last_dones_list.append(dones)
                    env_output = EnvOutput(
                        obs=extracted_obs,
                        dones=dones,
                        final_obs=infos["final_observation"]
                        if "final_observation" in infos
                        else None,
                    )
                    env_output_list.append(env_output)
            else:
                self.num_done_envs = 0
                self.num_succ_envs = 0
                for i in range(self.stage_num):
                    env_output = EnvOutput(
                        obs=self.last_obs_list[i],
                        rewards=None,
                        dones=self.last_dones_list[i],
                    )
                    env_output_list.append(env_output)
>>>>>>> f51f855d

                    # Environment interaction using the actions
                    with self.worker_timer():
                        env_output, env_info = self._env_interact_step(
                            raw_chunk_actions, stage_id
                        )

<<<<<<< HEAD
                    # Put the results into the output channel
                    self.put_batch(output_channel, env_output)
=======
            for _ in range(n_chunk_steps):
                for stage_id in range(self.stage_num):
                    raw_chunk_actions = self.recv_chunk_actions()
                    env_output, env_info = self.env_interact_step(
                        raw_chunk_actions, stage_id
                    )
                    self.send_env_batch(env_output.to_dict())
>>>>>>> f51f855d
                    env_output_list[stage_id] = env_output

                    # Collect environment info metrics
                    for key, value in env_info.items():
                        if (
                            not self.cfg.env.train.auto_reset
                            and not self.cfg.env.train.ignore_terminations
                        ):
                            if key in env_metrics and len(env_metrics[key]) > epoch:
                                env_metrics[key][epoch] = value
                            else:
                                env_metrics[key].append(value)
                        else:
                            env_metrics[key].append(value)

            self.last_obs_list = [env_output.obs for env_output in env_output_list]
            self.last_dones_list = [env_output.dones for env_output in env_output_list]
            self._finish_rollout()

        for env in self.train_env_list:
            env.stop_env()

        for key, value in env_metrics.items():
            env_metrics[key] = torch.cat(value, dim=0).contiguous().cpu()

        self.device_lock.release()

        return env_metrics

<<<<<<< HEAD
    def evaluate(self, input_channel: Channel, output_channel: Channel):
        """The main entry point for environment evaluation.

        Args:
            input_channel (Channel): The input channel to receive actions from the RolloutWorker.
            output_channel (Channel): The output channel to send environment outputs to the RolloutWorker.
        """
        eval_metrics = defaultdict(list)

        n_chunk_steps = (
            self.cfg.env.eval.max_episode_steps
            // self.cfg.actor.model.num_action_chunks
        )
        for _ in range(self.cfg.algorithm.eval_rollout_epoch):
            for stage_id in range(self.num_pipeline_stages):
                self.eval_env_list[stage_id].start_env()
                self.eval_env_list[stage_id].is_start = True
                extracted_obs, infos = self.eval_env_list[stage_id].reset()
                env_output = EnvOutput(
                    obs=extracted_obs,
                    final_obs=infos.get("final_observation", None),
                    worker_rank=self._rank,
                    stage_id=stage_id,
                    num_group_envs=self.eval_num_group_envs_per_stage,
                    group_size=self.cfg.env.eval.group_size,
                )
                self.put_batch(output_channel, env_output)

            for eval_step in range(n_chunk_steps):
                for stage_id in range(self.num_pipeline_stages):
                    raw_chunk_actions = self.get_actions(
                        input_channel, stage_id, self.eval_num_group_envs_per_stage
                    )
                    env_output, env_info = self._env_evaluate_step(
                        raw_chunk_actions, stage_id
                    )

=======
    def evaluate(self):
        eval_metrics = defaultdict(list)

        n_chunk_steps = (
            self.cfg.env.eval.max_steps_per_rollout_epoch
            // self.cfg.actor.model.num_action_chunks
        )
        for _ in range(self.cfg.algorithm.eval_rollout_epoch):
            for stage_id in range(self.stage_num):
                self.eval_simulator_list[stage_id].start_simulator()
                self.eval_simulator_list[stage_id].is_start = True
                extracted_obs, infos = self.eval_simulator_list[stage_id].reset()
                env_output = EnvOutput(
                    obs=extracted_obs,
                    final_obs=infos["final_observation"]
                    if "final_observation" in infos
                    else None,
                )
                self.send_env_batch(env_output.to_dict(), mode="eval")

            for eval_step in range(n_chunk_steps):
                for stage_id in range(self.stage_num):
                    raw_chunk_actions = self.recv_chunk_actions()
                    env_output, env_info = self.env_evaluate_step(
                        raw_chunk_actions, stage_id
                    )

>>>>>>> f51f855d
                    for key, value in env_info.items():
                        eval_metrics[key].append(value)
                    if eval_step == n_chunk_steps - 1:
                        continue
<<<<<<< HEAD
                    self.put_batch(output_channel, env_output)

            self._finish_rollout(mode="eval")
        for stage_id in range(self.num_pipeline_stages):
            self.eval_env_list[stage_id].stop_env()
=======
                    self.send_env_batch(env_output.to_dict(), mode="eval")

            self.finish_rollout(mode="eval")
        for stage_id in range(self.stage_num):
            self.eval_simulator_list[stage_id].stop_simulator()
>>>>>>> f51f855d

        for key, value in eval_metrics.items():
            eval_metrics[key] = torch.cat(value, dim=0).contiguous().cpu()

        return eval_metrics<|MERGE_RESOLUTION|>--- conflicted
+++ resolved
@@ -59,32 +59,9 @@
         self.last_obs_list = []
         self.last_dones_list = []
 
-<<<<<<< HEAD
         # Used for pipelined rollout interactions
         self.num_pipeline_stages = self.cfg.rollout.pipeline_stage_num
 
-        # Env configurations
-        self.eval_only = getattr(self.cfg.runner, "only_eval", False)
-        self.enable_eval = self.cfg.runner.val_check_interval > 0 or self.eval_only
-        if not self.eval_only:
-            self.train_num_envs_per_stage = (
-                self.cfg.env.train.total_num_envs
-                // self._world_size
-                // self.num_pipeline_stages
-            )
-            self.train_num_group_envs_per_stage = (
-                self.train_num_envs_per_stage // self.cfg.env.train.group_size
-            )
-        if self.enable_eval:
-            self.eval_num_envs_per_stage = (
-                self.cfg.env.eval.total_num_envs
-                // self._world_size
-                // self.num_pipeline_stages
-            )
-            self.eval_num_group_envs_per_stage = (
-                self.eval_num_envs_per_stage // self.cfg.env.eval.group_size
-            )
-=======
         self._component_placement = HybridComponentPlacement(cfg, Cluster())
         assert (
             self._component_placement.get_world_size("rollout")
@@ -97,7 +74,6 @@
         ) // self._component_placement.get_world_size("env")
         # stage_num: default to 2, use for pipeline rollout process
         self.stage_num = self.cfg.rollout.pipeline_stage_num
->>>>>>> f51f855d
 
         self.env_type = cfg.env.train.simulator_type
 
@@ -116,47 +92,6 @@
     def init_worker(self):
         """Create the environment instances for the EnvWorker and start the environments."""
         enable_offload = self.cfg.env.enable_offload
-<<<<<<< HEAD
-        total_num_processes = self._world_size * self.num_pipeline_stages
-
-        for stage_id in range(self.num_pipeline_stages):
-            seed_offset = self._rank * self.num_pipeline_stages + stage_id
-            if not self.eval_only:
-                self.train_env_list.append(
-                    EnvManager(
-                        self.cfg,
-                        rank=self._rank,
-                        num_envs=self.train_num_envs_per_stage,
-                        seed_offset=seed_offset,
-                        total_num_processes=total_num_processes,
-                        env_type=self.env_type,
-                        is_eval=False,
-                        enable_offload=enable_offload,
-                    )
-                )
-            if self.enable_eval:
-                self.eval_env_list.append(
-                    EnvManager(
-                        self.cfg,
-                        rank=self._rank,
-                        num_envs=self.eval_num_envs_per_stage,
-                        seed_offset=seed_offset,
-                        total_num_processes=total_num_processes,
-                        env_type=self.env_type,
-                        is_eval=True,
-                        enable_offload=enable_offload,
-                    )
-                )
-
-        if not self.eval_only:
-            self._init_envs()
-
-    def _init_envs(self):
-        """Initialize the training environments and store the initial observations and done signals."""
-        for i in range(self.num_pipeline_stages):
-            self.train_env_list[i].start_env()
-            extracted_obs, _ = self.train_env_list[i].reset()
-=======
 
         train_env_cls = get_env_cls(
             self.cfg.env.train.simulator_type, self.cfg.env.train
@@ -197,7 +132,6 @@
         for i in range(self.stage_num):
             self.simulator_list[i].start_simulator()
             extracted_obs, _ = self.simulator_list[i].reset()
->>>>>>> f51f855d
             dones = (
                 torch.zeros((self.train_num_envs_per_stage,), dtype=bool)
                 .unsqueeze(1)
@@ -205,11 +139,7 @@
             )
             self.last_obs_list.append(extracted_obs)
             self.last_dones_list.append(dones)
-<<<<<<< HEAD
-            self.train_env_list[i].stop_env()
-=======
             self.simulator_list[i].stop_simulator()
->>>>>>> f51f855d
 
     def _env_interact_step(
         self, chunk_actions: torch.Tensor, stage_id: int
@@ -217,11 +147,7 @@
         """A single interact step with the environment."""
         chunk_actions = prepare_actions(
             raw_chunk_actions=chunk_actions,
-<<<<<<< HEAD
-            env_type=self.env_type,
-=======
             simulator_type=self.cfg.env.train.simulator_type,
->>>>>>> f51f855d
             model_type=self.cfg.actor.model.model_type,
             num_action_chunks=self.cfg.actor.model.num_action_chunks,
             action_dim=self.cfg.actor.model.action_dim,
@@ -270,11 +196,7 @@
         """A single evaluate step with the environment."""
         chunk_actions = prepare_actions(
             raw_chunk_actions=raw_actions,
-<<<<<<< HEAD
-            env_type=self.env_type,
-=======
             simulator_type=self.cfg.env.train.simulator_type,
->>>>>>> f51f855d
             model_type=self.cfg.actor.model.model_type,
             num_action_chunks=self.cfg.actor.model.num_action_chunks,
             action_dim=self.cfg.actor.model.action_dim,
@@ -344,36 +266,6 @@
                 self.train_env_list[i].update_reset_state_ids()
         elif mode == "eval":
             if self.cfg.env.eval.video_cfg.save_video:
-<<<<<<< HEAD
-                for i in range(self.num_pipeline_stages):
-                    self.eval_env_list[i].flush_video()
-            for i in range(self.num_pipeline_stages):
-                self.eval_env_list[i].update_reset_state_ids()
-
-    def get_actions(
-        self, input_channel: Channel, stage_id: int, num_group_envs: int
-    ) -> np.ndarray:
-        """This function is used to get the actions from the input channel.
-
-        It retrieves a list of chunk actions from the input channel with the key (worker_rank, stage_id).
-        The retrieved chunk actions are also accompanied with the group_env id, which indicates the group_env index of the chunk action in the current stage.
-        After retrieving all the chunk actions for the current stage, they are first sorted according to the group_env id to ensure the correct order, and then concatenated into a single numpy array before being returned.
-        """
-        chunk_action = []
-        for _ in range(num_group_envs):
-            group_env_id, action = input_channel.get(key=(self._rank, stage_id))
-            chunk_action.append((group_env_id, action))
-        chunk_action.sort(key=lambda x: x[0])
-        chunk_action = np.concatenate([action for _, action in chunk_action], axis=0)
-        return chunk_action
-
-    def put_batch(
-        self,
-        output_channel: Channel,
-        env_output: EnvOutput,
-    ):
-        """This function is used to put the environment output into the output channel.
-=======
                 for i in range(self.stage_num):
                     self.eval_simulator_list[i].flush_video()
             for i in range(self.stage_num):
@@ -409,15 +301,24 @@
                 env_batch_i[key] = value
         return env_batch_i
 
-    def send_env_batch(self, env_batch, mode="train"):
-        # split env_batch into num_processes chunks, each chunk contains gather_num env_batch
-        for gather_id in range(self.gather_num):
-            env_batch_i = self.split_env_batch(env_batch, gather_id, mode)
-            self.channel.put(
-                item=env_batch_i,
-                key=f"{self._obs_queue_name}_{gather_id + self._rank * self.gather_num}",
-            )
->>>>>>> f51f855d
+        It retrieves a list of chunk actions from the input channel with the key (worker_rank, stage_id).
+        The retrieved chunk actions are also accompanied with the group_env id, which indicates the group_env index of the chunk action in the current stage.
+        After retrieving all the chunk actions for the current stage, they are first sorted according to the group_env id to ensure the correct order, and then concatenated into a single numpy array before being returned.
+        """
+        chunk_action = []
+        for _ in range(num_group_envs):
+            group_env_id, action = input_channel.get(key=(self._rank, stage_id))
+            chunk_action.append((group_env_id, action))
+        chunk_action.sort(key=lambda x: x[0])
+        chunk_action = np.concatenate([action for _, action in chunk_action], axis=0)
+        return chunk_action
+
+    def put_batch(
+        self,
+        output_channel: Channel,
+        env_output: EnvOutput,
+    ):
+        """This function is used to put the environment output into the output channel.
 
         It accepts an env_output and split it into a list of env_outputs containing num_envs env_outputs and put them into the output channel along with three identifiers: the env id, the pipeline stage id, and the worker rank, which are used by the RolloutWorker to put the corresponding actions back to the correct environment instances.
 
@@ -453,25 +354,6 @@
         env_metrics = defaultdict(list)
         self.device_lock.acquire()
         for epoch in range(self.cfg.algorithm.rollout_epoch):
-<<<<<<< HEAD
-            env_output_list: list[EnvOutput] = []
-
-            # Reset environments at the beginning of each epoch
-            for stage_id in range(self.num_pipeline_stages):
-                with self.worker_timer():
-                    env_output = self._env_reset_step(stage_id)
-                self.put_batch(output_channel, env_output)
-                env_output_list.append(env_output)
-
-            for _ in range(n_chunk_steps):
-                for stage_id in range(self.num_pipeline_stages):
-                    # Retrieve actions from the RolloutWorker
-                    self.device_lock.release()  # Release lock to allow RolloutWorker to run
-                    raw_chunk_actions = self.get_actions(
-                        input_channel, stage_id, self.train_num_group_envs_per_stage
-                    )
-                    self.device_lock.acquire()  # Re-acquire lock for environment interaction
-=======
             env_output_list = []
             if not self.cfg.env.train.auto_reset:
                 for i in range(self.stage_num):
@@ -501,7 +383,21 @@
                         dones=self.last_dones_list[i],
                     )
                     env_output_list.append(env_output)
->>>>>>> f51f855d
+
+            # Reset environments at the beginning of each epoch
+            for stage_id in range(self.num_pipeline_stages):
+                with self.worker_timer():
+                    env_output = self._env_reset_step(stage_id)
+                self.put_batch(output_channel, env_output)
+                env_output_list.append(env_output)
+
+            for _ in range(n_chunk_steps):
+                for stage_id in range(self.stage_num):
+                    raw_chunk_actions = self.recv_chunk_actions()
+                    env_output, env_info = self.env_interact_step(
+                        raw_chunk_actions, stage_id
+                    )
+                    self.device_lock.acquire()  # Re-acquire lock for environment interaction
 
                     # Environment interaction using the actions
                     with self.worker_timer():
@@ -509,18 +405,8 @@
                             raw_chunk_actions, stage_id
                         )
 
-<<<<<<< HEAD
                     # Put the results into the output channel
                     self.put_batch(output_channel, env_output)
-=======
-            for _ in range(n_chunk_steps):
-                for stage_id in range(self.stage_num):
-                    raw_chunk_actions = self.recv_chunk_actions()
-                    env_output, env_info = self.env_interact_step(
-                        raw_chunk_actions, stage_id
-                    )
-                    self.send_env_batch(env_output.to_dict())
->>>>>>> f51f855d
                     env_output_list[stage_id] = env_output
 
                     # Collect environment info metrics
@@ -550,45 +436,6 @@
 
         return env_metrics
 
-<<<<<<< HEAD
-    def evaluate(self, input_channel: Channel, output_channel: Channel):
-        """The main entry point for environment evaluation.
-
-        Args:
-            input_channel (Channel): The input channel to receive actions from the RolloutWorker.
-            output_channel (Channel): The output channel to send environment outputs to the RolloutWorker.
-        """
-        eval_metrics = defaultdict(list)
-
-        n_chunk_steps = (
-            self.cfg.env.eval.max_episode_steps
-            // self.cfg.actor.model.num_action_chunks
-        )
-        for _ in range(self.cfg.algorithm.eval_rollout_epoch):
-            for stage_id in range(self.num_pipeline_stages):
-                self.eval_env_list[stage_id].start_env()
-                self.eval_env_list[stage_id].is_start = True
-                extracted_obs, infos = self.eval_env_list[stage_id].reset()
-                env_output = EnvOutput(
-                    obs=extracted_obs,
-                    final_obs=infos.get("final_observation", None),
-                    worker_rank=self._rank,
-                    stage_id=stage_id,
-                    num_group_envs=self.eval_num_group_envs_per_stage,
-                    group_size=self.cfg.env.eval.group_size,
-                )
-                self.put_batch(output_channel, env_output)
-
-            for eval_step in range(n_chunk_steps):
-                for stage_id in range(self.num_pipeline_stages):
-                    raw_chunk_actions = self.get_actions(
-                        input_channel, stage_id, self.eval_num_group_envs_per_stage
-                    )
-                    env_output, env_info = self._env_evaluate_step(
-                        raw_chunk_actions, stage_id
-                    )
-
-=======
     def evaluate(self):
         eval_metrics = defaultdict(list)
 
@@ -616,24 +463,15 @@
                         raw_chunk_actions, stage_id
                     )
 
->>>>>>> f51f855d
                     for key, value in env_info.items():
                         eval_metrics[key].append(value)
                     if eval_step == n_chunk_steps - 1:
                         continue
-<<<<<<< HEAD
-                    self.put_batch(output_channel, env_output)
-
-            self._finish_rollout(mode="eval")
-        for stage_id in range(self.num_pipeline_stages):
-            self.eval_env_list[stage_id].stop_env()
-=======
                     self.send_env_batch(env_output.to_dict(), mode="eval")
 
             self.finish_rollout(mode="eval")
         for stage_id in range(self.stage_num):
             self.eval_simulator_list[stage_id].stop_simulator()
->>>>>>> f51f855d
 
         for key, value in eval_metrics.items():
             eval_metrics[key] = torch.cat(value, dim=0).contiguous().cpu()

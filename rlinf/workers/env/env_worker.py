--- conflicted
+++ resolved
@@ -154,18 +154,40 @@
                             enable_offload=enable_offload,
                         )
                     )
-<<<<<<< HEAD
         # TODO: why not merge them together?
         elif self.cfg.env.train.simulator_type == "metaworld":
             from rlinf.envs.metaworld.metaworld_env import MetaWorldEnv
-=======
+
+            if not only_eval:
+                for stage_id in range(self.stage_num):
+                    self.simulator_list.append(
+                        EnvManager(
+                            self.cfg.env.train,
+                            rank=self._rank,
+                            seed_offset=self._rank * self.stage_num + stage_id,
+                            total_num_processes=self._world_size * self.stage_num,
+                            env_cls=MetaWorldEnv,
+                            enable_offload=enable_offload,
+                        )
+                    )
+            if self.cfg.runner.val_check_interval > 0 or only_eval:
+                for stage_id in range(self.stage_num):
+                    self.eval_simulator_list.append(
+                        EnvManager(
+                            self.cfg.env.eval,
+                            rank=self._rank,
+                            seed_offset=self._rank * self.stage_num + stage_id,
+                            total_num_processes=self._world_size * self.stage_num,
+                            env_cls=MetaWorldEnv,
+                            enable_offload=enable_offload,
+                        )
+                    )
         elif self.cfg.env.train.simulator_type == "behavior":
             with open_dict(self.cfg):
                 # self.cfg.env.train.tasks.task_idx = self.cfg.env.train.tasks.activity_task_indices[self._rank]
                 self.cfg.env.train.tasks.task_idx = 0
                 self.cfg.env.eval.tasks.task_idx = 0
             from rlinf.envs.behavior.behavior_env import BehaviorEnv
->>>>>>> 418d8e47
 
             if not only_eval:
                 for stage_id in range(self.stage_num):
@@ -175,11 +197,7 @@
                             rank=self._rank,
                             seed_offset=self._rank * self.stage_num + stage_id,
                             total_num_processes=self._world_size * self.stage_num,
-<<<<<<< HEAD
-                            env_cls=MetaWorldEnv,
-=======
                             env_cls=BehaviorEnv,
->>>>>>> 418d8e47
                             enable_offload=enable_offload,
                         )
                     )
@@ -191,11 +209,7 @@
                             rank=self._rank,
                             seed_offset=self._rank * self.stage_num + stage_id,
                             total_num_processes=self._world_size * self.stage_num,
-<<<<<<< HEAD
-                            env_cls=MetaWorldEnv,
-=======
                             env_cls=BehaviorEnv,
->>>>>>> 418d8e47
                             enable_offload=enable_offload,
                         )
                     )

--- conflicted
+++ resolved
@@ -21,11 +21,7 @@
 import logging
 
 from rlinf.config import SupportedModel
-<<<<<<< HEAD
-from rlinf.data.io_struct import ChunkStepResult, EmbodiedRolloutResult, EnvOutput
-=======
 from rlinf.data.io_struct import ChunkStepResult, EmbodiedRolloutResult
->>>>>>> f51f855d
 from rlinf.models import get_model, get_vla_model_config_and_processor
 from rlinf.scheduler import Cluster, Worker
 from rlinf.scheduler.channel.channel import Channel
@@ -45,41 +41,24 @@
         Worker.__init__(self)
 
         self.cfg = cfg
-<<<<<<< HEAD
-=======
 
         self.actor_group_name = cfg.actor.group_name
->>>>>>> f51f855d
         self.device = torch.cuda.current_device()
         self.actor_group_name = cfg.actor.group_name
         self.num_pipeline_stages = cfg.rollout.pipeline_stage_num
         self.enable_offload = self.cfg.rollout.get("enable_offload", False)
         self.get_batch_cnt = 0
 
+        self._obs_queue_name = cfg.env.channel.queue_name
+        self._action_queue_name = cfg.rollout.channel.queue_name
+        self._replay_buffer_name = cfg.actor.channel.queue_name
+
+        self.channel = self.connect_channel(cfg.rollout.channel.name)
+        self.num_pipeline_stages = cfg.rollout.pipeline_stage_num
+        self.enable_offload = self.cfg.rollout.get("enable_offload", False)
+
         self.placement = HybridComponentPlacement(cfg, Cluster())
 
-        # Batching parameters
-        only_eval = getattr(self.cfg.runner, "only_eval", False)
-        self.enable_eval = self.cfg.runner.val_check_interval > 0 or only_eval
-        self.train_num_envs_per_stage = (
-            self.cfg.env.train.total_num_envs
-            // self._world_size
-            // self.num_pipeline_stages
-        )
-        self.train_num_group_envs_per_stage = (
-            self.train_num_envs_per_stage // self.cfg.env.train.group_size
-        )
-        if self.enable_eval:
-            self.eval_num_envs_per_stage = (
-                self.cfg.env.eval.total_num_envs
-                // self._world_size
-                // self.num_pipeline_stages
-            )
-            self.eval_num_group_envs_per_stage = (
-                self.eval_num_envs_per_stage // self.cfg.env.eval.group_size
-            )
-
-<<<<<<< HEAD
     def init_worker(self):
         rollout_model_config = copy.deepcopy(self.cfg.actor.model)
         with open_dict(rollout_model_config):
@@ -88,26 +67,6 @@
 
         self.hf_model = get_model(rollout_model_config)
 
-=======
-        self._obs_queue_name = cfg.env.channel.queue_name
-        self._action_queue_name = cfg.rollout.channel.queue_name
-        self._replay_buffer_name = cfg.actor.channel.queue_name
-
-        self.channel = self.connect_channel(cfg.rollout.channel.name)
-        self.num_pipeline_stages = cfg.rollout.pipeline_stage_num
-        self.enable_offload = self.cfg.rollout.get("enable_offload", False)
-
-        self.placement = HybridComponentPlacement(cfg, Cluster())
-
-    def init_worker(self):
-        rollout_model_config = copy.deepcopy(self.cfg.actor.model)
-        with open_dict(rollout_model_config):
-            rollout_model_config.precision = self.cfg.rollout.model.precision
-            rollout_model_config.path = self.cfg.rollout.model.model_path
-
-        self.hf_model = get_model(rollout_model_config)
-
->>>>>>> f51f855d
         if SupportedModel(self.cfg.actor.model.model_type) in [
             SupportedModel.OPENVLA,
             SupportedModel.OPENVLA_OFT,
@@ -123,19 +82,7 @@
 
         self.setup_sample_params()
         if self.enable_offload:
-<<<<<<< HEAD
-            self._offload_model()
-
-    def load_checkpoint(self, load_path):
-        try:
-            model_dict = torch.load(load_path)
-            self.hf_model.load_state_dict(model_dict)
-        except Exception as e:
-            logging.warning("Failed to load checkpoint from %s: %s", load_path, e)
-            pass
-=======
             self.offload_model()
->>>>>>> f51f855d
 
     def load_checkpoint(self, load_path):
         model_dict = torch.load(load_path)
@@ -191,26 +138,6 @@
         return actions, result
 
     def get_dones_and_rewards(
-<<<<<<< HEAD
-        self, env_batch: dict[str, torch.Tensor]
-    ) -> tuple[torch.Tensor | None, torch.Tensor | None]:
-        """
-        Get dones and rewards from environment batch, handling auto_reset if needed.
-
-        Args:
-            env_batch: Environment batch containing dones, rewards, and optionally final_obs
-
-        Returns:
-            Tuple of (dones, rewards) tensors. Both can be None if this is the first step.
-        """
-        # First step: no rewards yet, only dones
-        if env_batch["rewards"] is None:
-            return env_batch["dones"].bool().cpu().contiguous(), None
-
-        dones = env_batch["dones"].bool().cpu().contiguous()
-        rewards = env_batch["rewards"].cpu().contiguous()
-
-=======
         self, env_output: dict[str, torch.Tensor]
     ) -> tuple[torch.Tensor | None, torch.Tensor | None]:
         """
@@ -229,52 +156,117 @@
         dones = env_output["dones"].bool().cpu().contiguous()
         rewards = env_output["rewards"].cpu().contiguous()
 
->>>>>>> f51f855d
         # Handle auto_reset: add bootstrap value to rewards for done episodes
         # Note: currently this is not correct for chunk-size>1 with partial reset
         if dones.any() and self.cfg.env.train.auto_reset:
             if hasattr(self.hf_model, "value_head"):
-<<<<<<< HEAD
-                final_obs_list = env_batch.get("final_obs", None)
-                batch_env_sizes = env_batch.get("_batch_env_sizes", None)
-
-                if (
-                    final_obs_list is not None
-                    and isinstance(final_obs_list, list)
-                    and batch_env_sizes is not None
-                ):
-                    final_values_all = self._compute_bootstrap_values(
-                        final_obs_list, batch_env_sizes, dones
+                final_obs = env_output["final_obs"]
+                with torch.no_grad():
+                    actions, result = self.predict(final_obs)
+                    if "prev_values" in result:
+                        _final_values = result["prev_values"]
+                    else:
+                        _final_values = torch.zeros_like(actions[:, 0])
+                final_values = torch.zeros_like(_final_values[:, 0])  # [bsz, ]
+                last_step_dones = dones[:, -1]  # [bsz, ]
+
+                final_values[last_step_dones] = _final_values[:, 0][last_step_dones]
+
+                # Add bootstrap value to the last step of done episodes
+                rewards[:, -1] += self.cfg.algorithm.gamma * final_values.cpu()
+
+        return dones, rewards
+
+    def sync_model_from_actor(self):
+        """Sync model parameters from the actor worker."""
+        param_state_dict = self.recv(self.actor_group_name, src_rank=self._rank)
+
+        self.hf_model.load_state_dict(param_state_dict)
+        del param_state_dict
+        gc.collect()
+        torch.cuda.empty_cache()
+
+    def generate(self):
+        if self.enable_offload:
+            self.reload_model()
+
+        self.buffer_list = [
+            EmbodiedRolloutResult(rollout_epoch=self.cfg.algorithm.rollout_epoch)
+            for _ in range(self.num_pipeline_stages)
+        ]
+
+        n_chunk_steps = (
+            self.cfg.env.train.max_steps_per_rollout_epoch
+            // self.cfg.actor.model.num_action_chunks
+        )
+
+        for _ in tqdm(
+            range(self.cfg.algorithm.rollout_epoch),
+            desc="Generating Rollout Epochs",
+            disable=(self._rank != 0),
+        ):
+            for _ in range(n_chunk_steps):
+                for stage_id in range(self.num_pipeline_stages):
+                    env_output = self.recv_env_output()
+
+                    dones, rewards = self.get_dones_and_rewards(env_output)
+                    actions, result = self.predict(env_output["obs"])
+                    chunk_step_result = ChunkStepResult(
+                        prev_logprobs=result["prev_logprobs"],
+                        prev_values=result["prev_values"],
+                        dones=dones,
+                        rewards=rewards,  # the first step is reset step, reward is none, which will not be appended to the buffer
+                        forward_inputs=result["forward_inputs"],
+                    )
+                    self.buffer_list[stage_id].append_result(chunk_step_result)
+
+                    self.send_chunk_actions(actions)
+
+            for stage_id in range(self.num_pipeline_stages):
+                env_output = self.recv_env_output()
+
+                # Get dones and rewards from environment batch (final step of epoch)
+                dones, rewards = self.get_dones_and_rewards(env_output)
+                self.buffer_list[stage_id].dones.append(dones)
+                self.buffer_list[stage_id].rewards.append(rewards)
+
+                with self.worker_timer():
+                    actions, result = self.predict(env_output["obs"])
+                # For the final step, we only need prev_values for bootstrapping
+                # This is a special case that doesn't create a full ChunkStepResult
+                if "prev_values" in result:
+                    self.buffer_list[stage_id].prev_values.append(
+                        result["prev_values"].cpu().contiguous()
                     )
                     rewards[:, -1] += self.cfg.algorithm.gamma * final_values_all
 
-        return dones, rewards
-
-    def _compute_bootstrap_values(
-        self,
-        final_obs_list: list[dict | None],
-        batch_env_sizes: list[int],
-        dones: torch.Tensor,
-    ) -> torch.Tensor:
-        """Compute bootstrap values for done environments from final_obs list.
-
-        Args:
-            final_obs_list: List of final_obs, one per batch (may contain None)
-            batch_env_sizes: List of environment counts per batch
-            dones: Dones tensor of shape [total_envs, num_chunks]
-
-        Returns:
-            Bootstrap values tensor of shape [total_envs]
-        """
-        last_step_dones = dones[:, -1]  # [bsz, ] on CPU
-        final_values_all = torch.zeros(dones.shape[0], dtype=torch.float32)
-
-        env_idx = 0
-        for i, final_obs in enumerate(final_obs_list):
-            batch_size = batch_env_sizes[i]
-            if final_obs is not None:
-                batch_env_range = slice(env_idx, env_idx + batch_size)
-                batch_dones = last_step_dones[batch_env_range]
+        for i in range(self.num_pipeline_stages):
+            self.send_rollout_batch(i)
+
+        if self.enable_offload:
+            self.offload_model()
+
+    def evaluate(self):
+        if self.enable_offload:
+            self.reload_model()
+
+        n_chunk_steps = (
+            self.cfg.env.eval.max_steps_per_rollout_epoch
+            // self.cfg.actor.model.num_action_chunks
+        )
+        for _ in tqdm(
+            range(self.cfg.algorithm.eval_rollout_epoch),
+            desc="Evaluating Rollout Epochs",
+            disable=(self._rank != 0),
+        ):
+            for _ in range(n_chunk_steps):
+                for _ in range(self.num_pipeline_stages):
+                    env_output = self.recv_env_output()
+                    actions, _ = self.predict(env_output["obs"], mode="eval")
+                    self.send_chunk_actions(actions)
+
+        if self.enable_offload:
+            self.offload_model()
 
                 # Only process if there are done environments in this batch
                 if batch_dones.any():
@@ -287,13 +279,6 @@
 
                     if _final_values.ndim > 1:
                         batch_final_values = _final_values[:, 0].cpu()
-=======
-                final_obs = env_output["final_obs"]
-                with torch.no_grad():
-                    actions, result = self.predict(final_obs)
-                    if "prev_values" in result:
-                        _final_values = result["prev_values"]
->>>>>>> f51f855d
                     else:
                         batch_final_values = _final_values.cpu()
 
@@ -301,26 +286,33 @@
                         batch_dones
                     ]
 
-<<<<<<< HEAD
             env_idx += batch_size
 
         return final_values_all
-=======
-                # Add bootstrap value to the last step of done episodes
-                rewards[:, -1] += self.cfg.algorithm.gamma * final_values.cpu()
-
-        return dones, rewards
->>>>>>> f51f855d
-
-    def sync_model_from_actor(self):
-        """Sync model parameters from the actor worker."""
-        param_state_dict = self.recv(self.actor_group_name, src_rank=self._rank)
-<<<<<<< HEAD
-
-        self.hf_model.load_state_dict(param_state_dict)
-        del param_state_dict
-        gc.collect()
-        torch.cuda.empty_cache()
+
+    def recv_env_output(self):
+        env_output = self.channel.get(
+            key=f"{self._obs_queue_name}_{self._rank}",
+        )
+        return env_output
+
+    def send_chunk_actions(self, chunk_actions):
+        self.channel.put(
+            item=chunk_actions,
+            key=f"{self._action_queue_name}_{self._rank}",
+        )
+
+    def send_rollout_batch(self, stage_id):
+        # send rollout_batch to actor
+        send_num = self.placement.get_world_size("rollout") * self.num_pipeline_stages
+        recv_num = self.placement.get_world_size("actor")
+        split_num = compute_split_num(recv_num, send_num)
+        splited_rollout_result = self.buffer_list[stage_id].to_splited_dict(split_num)
+        for i in range(split_num):
+            self.channel.put(
+                item=splited_rollout_result[i],
+                key=self._replay_buffer_name,
+            )
 
     def set_global_step(self, global_step):
         if hasattr(self.hf_model, "set_global_step"):
@@ -396,29 +388,13 @@
         """
         if self.enable_offload:
             self._load_model()
-=======
-
-        self.hf_model.load_state_dict(param_state_dict)
-        del param_state_dict
-        gc.collect()
-        torch.cuda.empty_cache()
-
-    def generate(self):
-        if self.enable_offload:
-            self.reload_model()
-
->>>>>>> f51f855d
         self.buffer_list = [
             EmbodiedRolloutResult(rollout_epoch=self.cfg.algorithm.rollout_epoch)
             for _ in range(self.num_pipeline_stages)
         ]
 
         n_chunk_steps = (
-<<<<<<< HEAD
             self.cfg.env.train.max_episode_steps
-=======
-            self.cfg.env.train.max_steps_per_rollout_epoch
->>>>>>> f51f855d
             // self.cfg.actor.model.num_action_chunks
         )
 
@@ -430,7 +406,6 @@
         ):
             for _ in range(n_chunk_steps):
                 for stage_id in range(self.num_pipeline_stages):
-<<<<<<< HEAD
                     # Get env output
                     self.device_lock.release()  # Release lock to allow EnvWorker to run
                     env_batch, env_outputs = self.get_batch(
@@ -439,11 +414,11 @@
                     self.device_lock.acquire()  # Re-acquire lock for prediction
 
                     dones, rewards = self.get_dones_and_rewards(env_batch)
-=======
-                    env_output = self.recv_env_output()
-
-                    dones, rewards = self.get_dones_and_rewards(env_output)
-                    actions, result = self.predict(env_output["obs"])
+
+                    # Predict actions
+                    with self.worker_timer():
+                        actions, result = self.predict(env_batch["obs"])
+
                     chunk_step_result = ChunkStepResult(
                         prev_logprobs=result["prev_logprobs"],
                         prev_values=result["prev_values"],
@@ -452,21 +427,6 @@
                         forward_inputs=result["forward_inputs"],
                     )
                     self.buffer_list[stage_id].append_result(chunk_step_result)
->>>>>>> f51f855d
-
-                    # Predict actions
-                    with self.worker_timer():
-                        actions, result = self.predict(env_batch["obs"])
-
-<<<<<<< HEAD
-                    chunk_step_result = ChunkStepResult(
-                        prev_logprobs=result["prev_logprobs"],
-                        prev_values=result["prev_values"],
-                        dones=dones,
-                        rewards=rewards,  # the first step is reset step, reward is none, which will not be appended to the buffer
-                        forward_inputs=result["forward_inputs"],
-                    )
-                    self.buffer_list[stage_id].append_result(chunk_step_result)
 
                     # Send actions to env
                     self.put_actions(
@@ -497,52 +457,6 @@
                     self.buffer_list[stage_id].prev_values.append(
                         result["prev_values"].cpu().contiguous()
                     )
-=======
-            for stage_id in range(self.num_pipeline_stages):
-                env_output = self.recv_env_output()
-
-                # Get dones and rewards from environment batch (final step of epoch)
-                dones, rewards = self.get_dones_and_rewards(env_output)
-                self.buffer_list[stage_id].dones.append(dones)
-                self.buffer_list[stage_id].rewards.append(rewards)
-
-                with self.worker_timer():
-                    actions, result = self.predict(env_output["obs"])
-                # For the final step, we only need prev_values for bootstrapping
-                # This is a special case that doesn't create a full ChunkStepResult
-                if "prev_values" in result:
-                    self.buffer_list[stage_id].prev_values.append(
-                        result["prev_values"].cpu().contiguous()
-                    )
-
-        for i in range(self.num_pipeline_stages):
-            self.send_rollout_batch(i)
-
-        if self.enable_offload:
-            self.offload_model()
-
-    def evaluate(self):
-        if self.enable_offload:
-            self.reload_model()
-
-        n_chunk_steps = (
-            self.cfg.env.eval.max_steps_per_rollout_epoch
-            // self.cfg.actor.model.num_action_chunks
-        )
-        for _ in tqdm(
-            range(self.cfg.algorithm.eval_rollout_epoch),
-            desc="Evaluating Rollout Epochs",
-            disable=(self._rank != 0),
-        ):
-            for _ in range(n_chunk_steps):
-                for _ in range(self.num_pipeline_stages):
-                    env_output = self.recv_env_output()
-                    actions, _ = self.predict(env_output["obs"], mode="eval")
-                    self.send_chunk_actions(actions)
-
-        if self.enable_offload:
-            self.offload_model()
->>>>>>> f51f855d
 
         for stage_id in range(self.num_pipeline_stages):
             self.put_train_batch(actor_channel, stage_id)
@@ -550,7 +464,6 @@
         if self.enable_offload:
             self._offload_model()
 
-<<<<<<< HEAD
         self.device_lock.release()
 
     def evaluate(self, input_channel: Channel, output_channel: Channel):
@@ -561,11 +474,6 @@
         n_chunk_steps = (
             self.cfg.env.eval.max_episode_steps
             // self.cfg.actor.model.num_action_chunks
-=======
-    def recv_env_output(self):
-        env_output = self.channel.get(
-            key=f"{self._obs_queue_name}_{self._rank}",
->>>>>>> f51f855d
         )
         for _ in tqdm(
             range(self.cfg.algorithm.eval_rollout_epoch),
@@ -588,25 +496,11 @@
         if self.enable_offload:
             self._offload_model()
 
-<<<<<<< HEAD
     def _offload_model(self):
         """Offload the model to CPU to save GPU memory."""
         self.hf_model = self.hf_model.to("cpu")
         gc.collect()
         torch.cuda.empty_cache()
-=======
-    def send_rollout_batch(self, stage_id):
-        # send rollout_batch to actor
-        send_num = self.placement.get_world_size("rollout") * self.num_pipeline_stages
-        recv_num = self.placement.get_world_size("actor")
-        split_num = compute_split_num(recv_num, send_num)
-        splited_rollout_result = self.buffer_list[stage_id].to_splited_dict(split_num)
-        for i in range(split_num):
-            self.channel.put(
-                item=splited_rollout_result[i],
-                key=self._replay_buffer_name,
-            )
->>>>>>> f51f855d
 
     def _load_model(self):
         self.hf_model = self.hf_model.to(self.device)
# Copyright 2025 The RLinf Authors.
#
# Licensed under the Apache License, Version 2.0 (the "License");
# you may not use this file except in compliance with the License.
# You may obtain a copy of the License at
#
#     https://www.apache.org/licenses/LICENSE-2.0
#
# Unless required by applicable law or agreed to in writing, software
# distributed under the License is distributed on an "AS IS" BASIS,
# WITHOUT WARRANTIES OR CONDITIONS OF ANY KIND, either express or implied.
# See the License for the specific language governing permissions and
# limitations under the License.

import itertools
import logging
from typing import TYPE_CHECKING, Any, Callable, Iterator, Optional, Union

import torch
from omegaconf import DictConfig
from torch import nn

from rlinf.config import build_config, build_transformer_config
from rlinf.data.tokenizers import hf_tokenizer
from rlinf.utils.flops import FLOPSCalculator, ModelConfig
from rlinf.utils.initialize import initialize_megatron, set_megatron_args
from rlinf.utils.utils import clear_memory

from .utils import (
    postprocess_packed_seqs,
    preprocess_packed_seqs,
    recover_left_padding,
    remove_left_padding,
)

try:
    from megatron.core import parallel_state
    from megatron.core.distributed import DistributedDataParallel as DDP
    from megatron.core.enums import ModelType
    from megatron.core.model_parallel_config import ModelParallelConfig
    from megatron.core.models.gpt import GPTModel as MCoreGPTModel
    from megatron.core.models.gpt.gpt_layer_specs import (
        get_gpt_decoder_block_spec,
        get_gpt_layer_local_spec,
        get_gpt_layer_with_transformer_engine_spec,
    )
    from megatron.core.optimizer import ChainedOptimizer
    from megatron.core.transformer.module import Float16Module as MCoreFloat16Module

    HAVE_MEGATRON_CORE = True

except (ImportError, ModuleNotFoundError):
    HAVE_MEGATRON_CORE = False
    raise ImportError("Megatron Core not found")
try:
    from megatron.legacy.model import Float16Module
except ImportError:
    from megatron.core.transformer.module import Float16Module
except ImportError:
    raise "Could not import Float16Module from megatron"
from megatron.training.checkpointing import load_checkpoint, save_checkpoint
from megatron.training.training import (
    get_args,
    preprocess_common_state_dict,
    setup_model_and_optimizer,
    unwrap_model,
)

try:
    import transformer_engine
    from transformer_engine.pytorch import module as te_module

    HAVE_TE = True
    HAVE_TE_MODULE = True
except ImportError:
    transformer_engine = None
    te_module = None
    HAVE_TE = False
    HAVE_TE_MODULE = False

HAVE_TE = HAVE_TE and HAVE_TE_MODULE

if TYPE_CHECKING:
    from megatron.core.optimizer.optimizer import MegatronOptimizer
    from megatron.core.transformer.spec_utils import ModuleSpec
    from megatron.core.transformer.transformer_config import TransformerConfig

logging.getLogger().setLevel(logging.INFO)


def get_specs(
    spec_name: str,
    transformer_config: Optional["TransformerConfig"] = None,
    use_te: bool = False,
) -> "ModuleSpec":
    if use_te and spec_name == "":
        spec_name = "te_gpt"

    num_experts = transformer_config.num_moe_experts if transformer_config else None
    moe_grouped_gemm = (
        transformer_config.moe_grouped_gemm if transformer_config else False
    )

    name_spec_dict = {
        "decoder_gpt": get_gpt_decoder_block_spec(transformer_config, use_te),
        "local_gpt": get_gpt_layer_local_spec(num_experts, moe_grouped_gemm),
        "te_gpt": get_gpt_layer_with_transformer_engine_spec(
            num_experts, moe_grouped_gemm, qk_layernorm=transformer_config.qk_layernorm
        ),
    }
    if spec_name not in name_spec_dict:
        raise ValueError(f"Spec name '{spec_name}' is not recognized.")
    return name_spec_dict[spec_name]


class MegatronModelManager:
    """
    Megatron Model Manager for RL training
    """

    def __init__(self, cfg: DictConfig):
        if not HAVE_MEGATRON_CORE:
            raise ImportError(
                "Megatron-core was not found. Please see the RLinf README for installation instructions."
            )

        self.tokenizer = hf_tokenizer(cfg.tokenizer.tokenizer_model)

        initialize_megatron(cfg)

        self.transformer_config = build_transformer_config(cfg.model)

        self._cfg = cfg
        self.mcore_gpt = cfg.mcore_gpt
        self.spec_name = cfg.spec_name
        self.distributed_adam_offload_manager = None

        if torch.distributed.get_rank() == 0:
            logging.info(f"{self.transformer_config}")

        self.checkpoint_context = self._get_checkpoint_context()

        if self._cfg.megatron.use_hf_ckpt:
            self._cfg.megatron.load = self._cfg.megatron.ckpt_convertor.save_path

        config = build_config(ModelConfig, cfg.model)
        self.flops_calculator = FLOPSCalculator(config)

        # In AUTO mode, the actor will occupy all GPUs for initialization, but not all Megatron processes will be in the running state.
        self.is_running = True

    def setup_model_and_optimizer(
        self, model_type: "ModelType" = ModelType.encoder_or_decoder
    ) -> None:
        """Setup model and optimizer."""
        set_megatron_args(self._cfg)

        self.model, self.optimizer, self.lr_scheduler = setup_model_and_optimizer(
            model_provider_func=self.model_provider_func,
            model_type=model_type,
            checkpointing_context=self.checkpoint_context,
        )

    def model_provider_func(self, pre_process: bool, post_process: bool) -> nn.Module:
        """Model depends on pipeline paralellism."""
        use_te = HAVE_TE

        if self.mcore_gpt:
            model = MCoreGPTModel(
                config=self.transformer_config,
                transformer_layer_spec=get_specs(
                    self.spec_name,
                    self.transformer_config,
                    use_te,
                ),
                vocab_size=self._cfg.model.padded_vocab_size,
                max_sequence_length=self._cfg.model.max_position_embeddings,
                pre_process=pre_process,
                post_process=post_process,
                parallel_output=True,
                share_embeddings_and_output_weights=self._cfg.model.share_embeddings_and_output_weights,
                position_embedding_type=self._cfg.model.position_embedding_type,
                rotary_percent=self._cfg.model.rotary_percentage,
                seq_len_interpolation_factor=self._cfg.model.seq_len_interpolation_factor,
                rotary_base=self._cfg.model.rotary_base,
            )

        else:
            from megatron.legacy.model.gpt_model import GPTModel

            config = build_config(ModelParallelConfig, self._cfg.model)
            setattr(config, "hidden_size", self._cfg.model.hidden_size)

            model = GPTModel(
                config=config,
                num_tokentypes=0,
                parallel_output=True,
                pre_process=pre_process,
                post_process=post_process,
            )
        return model

    def optimizer_step(self, increment: bool) -> tuple[bool, float, int, float]:
        success, grad_norm, num_zeros_in_grad = self.optimizer.step()

        self.lr_scheduler.step(increment=increment)

        lr = self.optimizer.param_groups[0]["lr"]

        return success, grad_norm, num_zeros_in_grad, lr

    def padding_to_max(self, chain_iterator: Iterator) -> Iterator:
        microbatches = list(chain_iterator)
        max_batch_seqlen = 0

        for batch in microbatches:
            current_seqlen = 0
            if isinstance(batch, dict):
                seqlens_in_batch = batch["attention_mask"].sum(
                    dim=-1, dtype=torch.int32
                )
                tp_size = parallel_state.get_tensor_model_parallel_world_size()
                cp_size = parallel_state.get_context_parallel_world_size()
                align_size = tp_size * cp_size * 2 if cp_size > 1 else tp_size
                pad_size = (align_size - seqlens_in_batch % align_size) % align_size
                seqlens_in_batch_padded = seqlens_in_batch + pad_size
                current_seqlen = seqlens_in_batch_padded.sum()
            elif isinstance(batch, list):
                item = batch[1]
                seqlens_in_batch = item.sum(dim=-1, dtype=torch.int32)
                tp_size = parallel_state.get_tensor_model_parallel_world_size()
                cp_size = parallel_state.get_context_parallel_world_size()
                align_size = tp_size * cp_size * 2 if cp_size > 1 else tp_size
                pad_size = (align_size - seqlens_in_batch % align_size) % align_size
                seqlens_in_batch_padded = seqlens_in_batch + pad_size
                current_seqlen = seqlens_in_batch_padded.sum()
            max_batch_seqlen = max(max_batch_seqlen, current_seqlen)

        for batch in microbatches:
            if isinstance(batch, dict):
                batch["max_batch_seqlen"] = max_batch_seqlen
            elif isinstance(batch, list):
                batch.append(max_batch_seqlen)

        return itertools.chain(microbatches)

    def make_data_iterator_list(
        self, data_iterator: Iterator, padding: bool = False, vpp_size: int = 1
    ) -> list[Iterator]:
        """
        Convert the data iterator into the format expected by Megatron.
        With interleaved pipeline parallelism, Megatron expects a
        list of one data iterator per model chunk.
        """
        if padding:
            data_iterator = self.padding_to_max(data_iterator)
        import copy

        if vpp_size > 1:
            batch_generator = [
                copy.deepcopy(data_iterator) for _ in range(vpp_size)
            ]  # number of vpp chunks
            batch_generator = [iter(b) for b in batch_generator]
        else:
            # no vpp
            batch_generator = iter(data_iterator)
        return batch_generator

    def _get_checkpoint_context(self) -> dict[str, Any]:
        if self._cfg.megatron.non_persistent_ckpt_type == "local":
            try:
                from nvidia_resiliency_ext.checkpointing.local.ckpt_managers.local_manager import (  # type: ignore
                    LocalCheckpointManager,
                )
                from nvidia_resiliency_ext.checkpointing.local.replication.strategies import (  # type: ignore
                    CliqueReplicationStrategy,
                )
            except ModuleNotFoundError:
                raise RuntimeError(
                    "The 'nvidia_resiliency_ext' module is required for local "
                    "checkpointing but was not found. Please ensure it is installed."
                )

            if self._cfg.megatron.replication:
                repl_strategy = CliqueReplicationStrategy.from_replication_params(
                    self._cfg.megatron.replication_jump,
                    self._cfg.megatron.replication_factor,
                )
            else:
                repl_strategy = None

            checkpointing_context = {
                "local_checkpoint_manager": LocalCheckpointManager(
                    self._cfg.megatron.non_persistent_local_ckpt_dir,
                    repl_strategy=repl_strategy,
                )
            }
        else:
            checkpointing_context = {}
        return checkpointing_context

    def save_checkpoint(
        self,
        checkpoint_save_path: str,
        step: int,
        num_floating_point_operations_so_far: int = 0,
    ) -> None:
        if not self.is_running:
            return
        args = get_args()
        args.save = checkpoint_save_path
        save_checkpoint(
            iteration=step,
            model=self.model,
            optimizer=self.optimizer,
            opt_param_scheduler=self.lr_scheduler,
            num_floating_point_operations_so_far=num_floating_point_operations_so_far,
            checkpointing_context=self.checkpoint_context,
            preprocess_common_state_dict_fn=preprocess_common_state_dict,
        )

    def load_checkpoint(self, checkpoint_load_path: str) -> None:
        args = get_args()
        args.load = checkpoint_load_path
        load_checkpoint(
            self.model,
            self.optimizer,
            self.lr_scheduler,
            checkpointing_context=self.checkpoint_context,
        )

    def load_state_dict(
        self, state_dict: dict[str, torch.Tensor], strict: bool = True
    ) -> None:
        if len(self.model) == 1:
            self.model[0].load_state_dict(state_dict, strict=strict)
        else:
            for i in range(len(self.model)):
                parallel_state.set_virtual_pipeline_model_parallel_rank(i)
                self.model[i].load_state_dict(state_dict["model%d" % i], strict=strict)

    def get_model_module_list(self) -> list[torch.nn.Module]:
        def extract_module(model):
            if isinstance(model, (DDP, MCoreFloat16Module, Float16Module)):
                return extract_module(model.module)
            else:
                return model

        if isinstance(self.model, list):
            return list(map(extract_module, self.model))
        else:
            return [extract_module(self.model)]

    @staticmethod
    def custom_forward(
        model: nn.Module,
        input_ids: torch.Tensor,
        attention_mask: torch.Tensor,
        position_ids: torch.Tensor,
        sequence_parallel: bool,
        value_model: bool = False,
        pack_seqs: bool = True,
        logits_processor: Optional[Callable] = None,
        logits_processor_args: Optional[dict[str, Any]] = None,
        temperature: float = 1.0,
        max_batch_seqlen: int = 4096,
    ) -> Union[torch.Tensor, dict[str, torch.Tensor]]:
        """Default forward pass for GPT models with optional sequence packing."""
        pre_process = unwrap_model(model).pre_process
        post_process = unwrap_model(model).post_process
        if pack_seqs:
            batch_size, seq_len = attention_mask.shape[:2]
            input_ids_rmpad, packed_seq_params = preprocess_packed_seqs(
                input_ids, attention_mask, pre_process=pre_process
            )
            input_ids_rmpad = input_ids_rmpad.contiguous()
            output_orig = model(
                input_ids=input_ids_rmpad,
                attention_mask=None,
                position_ids=position_ids,
                packed_seq_params=packed_seq_params,
            )
            output_orig /= temperature
            if post_process and logits_processor is not None:
                args = {
                    k: preprocess_packed_seqs(v, attention_mask, pre_process=True)[0]
                    for k, v in logits_processor_args.items()
                }
                output_dict = logits_processor(output_orig, **args)
                output = {
                    k: postprocess_packed_seqs(
                        v,
                        packed_seq_params,
                        attention_mask,
                        batch_size,
                        seq_len,
                        post_process=post_process,
                    )
                    for k, v in output_dict.items()
                }
            else:
                output = postprocess_packed_seqs(
                    output_orig,
                    packed_seq_params,
                    attention_mask,
                    batch_size,
                    seq_len,
                    post_process=post_process,
                )
        else:
            assert logits_processor is None, (
                "logits_processor is not supported for non-packed sequence"
            )
            batch_size, sequence_length = attention_mask.shape
            new_input_ids, new_attention_mask, new_position_ids = remove_left_padding(
                input_ids,
                attention_mask,
                position_ids,
                sequence_parallel,
                pre_process=pre_process,
            )
            output = model(
                input_ids=new_input_ids,
                attention_mask=new_attention_mask,
                position_ids=new_position_ids,
            )
            output = recover_left_padding(
                output,
                new_attention_mask,
                attention_mask,
                sequence_length,
                post_process=post_process,
            )
        if value_model and post_process:
            output = output[..., 0]
        return output

    def _get_pinned_buffer(
        self,
        tensor: torch.Tensor,
        holder: Optional[Any] = None,
        attr_name: str = "cpu_data",
    ) -> torch.Tensor:
        """
        Get or create a pinned CPU buffer for the given tensor.
        Creates a pinned memory buffer on first call and caches it as `attr_name` on `holder`.
        Subsequent calls return the cached buffer for efficient DMA transfers.

        Args:
            tensor: The GPU tensor to create a pinned buffer for.
            holder: The object to attach the pinned buffer to. If None, attaches to `tensor`.
            attr_name: The attribute name to use for caching the buffer.

        Returns:
            A pinned CPU tensor with the same size, dtype, and layout as the input.
        """
        if holder is None:
            holder = tensor

        needed_size = tensor.untyped_storage().size()
        if (
            not hasattr(holder, attr_name)
            or getattr(holder, attr_name) is None
            or getattr(holder, attr_name).untyped_storage().size() < needed_size
        ):
            setattr(
                holder,
                attr_name,
                torch.empty(
                    tensor.size(),
                    dtype=tensor.dtype,
                    layout=tensor.layout,
                    pin_memory=True,
                    device="cpu",
                ),
            )
        return getattr(holder, attr_name)

    def offload_model_weights_and_grad(
        self, offload_grad: bool = True, offload_weight: bool = True
    ) -> None:
        """
        Offload model weights and gradients to pinned CPU memory.
        It creates pinned CPU buffers for weights and gradients if not already present,
        copies the data to these buffers, and then resizes the GPU tensors to free memory.

        Args:
            offload_grad: Whether to offload gradients to CPU.
            offload_weight: Whether to offload weights to CPU.
        """
        buffers_to_resize = []
        for model_idx, model_chunk in enumerate(self.model):
            if isinstance(model_chunk, DDP):
                for buffer_idx, buffer in enumerate(model_chunk.buffers):
                    if (
                        offload_weight
                        and buffer.param_data.untyped_storage().size() > 0
                    ):
                        param_size = buffer.param_data.untyped_storage().size()

                        cpu_data = self._get_pinned_buffer(buffer.param_data)
                        cpu_data.copy_(buffer.param_data, non_blocking=True)

                        buffer.param_data_size = param_size
                        buffers_to_resize.append(buffer.param_data)

                    if offload_grad and buffer.grad_data.untyped_storage().size() > 0:
                        grad_size = buffer.grad_data.untyped_storage().size()
                        buffer.grad_data_size = grad_size
                        buffer.grad_data.untyped_storage().resize_(0)

            else:
                for param_name, param in model_chunk.named_parameters():
                    if offload_weight and param.data is not None:
                        cpu_data = self._get_pinned_buffer(param)
                        cpu_data.copy_(param.data, non_blocking=True)
                        param.data = cpu_data

                    if offload_grad and param.grad is not None:
                        # For gradients, we attach the pinned buffer to the param object
                        # because param.grad tensor might be recreated by autograd
                        cpu_grad_data = self._get_pinned_buffer(
                            param.grad, holder=param, attr_name="cpu_grad_data"
                        )
                        cpu_grad_data.copy_(param.grad, non_blocking=True)
                        param.grad = cpu_grad_data

        if buffers_to_resize:
            torch.cuda.synchronize()
            for tensor in buffers_to_resize:
                tensor.untyped_storage().resize_(0)

        # clear memory
        clear_memory()

    def onload_model_weights_and_grad(self, load_grad: bool = True) -> None:
        """
        Load model weights and gradients from pinned CPU memory back to GPU.
        It resizes the GPU tensors and copies data from the pinned CPU buffers.
        If `load_grad` is True, gradients are also loaded back to GPU.

        Args:
            load_grad: Whether to load gradients back to GPU.
        """
        for model_chunk in self.model:
            if isinstance(model_chunk, DDP):
                for buffer in model_chunk.buffers:
                    # sometimes, we don't want to load grad for pure inference
                    if load_grad and hasattr(buffer, "grad_data_size"):
                        buffer.grad_data.untyped_storage().resize_(
                            buffer.grad_data_size
                        )
                        buffer.grad_data.zero_()

                    if buffer.param_data.untyped_storage().size() == 0:
                        buffer.param_data.untyped_storage().resize_(
                            buffer.param_data_size
                        )
                        # copy data from cpu to cuda
                        if hasattr(buffer.param_data, "cpu_data"):
                            buffer.param_data.copy_(
                                buffer.param_data.cpu_data, non_blocking=True
                            )
            else:
                device_id = torch.cuda.current_device()
                for _, param in model_chunk.named_parameters():
                    param.data = param.data.to(device_id, non_blocking=True)
                    if load_grad and param.grad is not None:
                        param.grad = param.grad.to(device_id, non_blocking=True)
        clear_memory()

    def offload_megatron_copy_params(
        self,
        optimizers: "MegatronOptimizer",
        tensors_to_resize: Optional[list[torch.Tensor]] = None,
    ) -> None:
        """
        Offload optimizer parameters to CPU. Supports both Megatron optimizers
        and `ChainedOptimizer`, which wraps a list of underlying optimizers.

        Args:
            optimizers: The MegatronOptimizer and its underlying optimizers like ChainedOptimizer.
            tensors_to_resize: Optional list to collect tensors for later resizing.
                If provided, tensors will be appended to this list instead of
                resizing immediately.
        """

        def _iter_opts(opt):
            if isinstance(opt, ChainedOptimizer):
                return opt.chained_optimizers
            return [opt]

        def offload_tensor_to_cpu(tensor):
            if tensor is None:
                return
            cpu_data = self._get_pinned_buffer(tensor)
            cpu_data.copy_(tensor.data, non_blocking=True)
            if tensors_to_resize is not None:
                tensors_to_resize.append(tensor)
            else:
                torch.cuda.synchronize()
                tensor.untyped_storage().resize_(0)

        def offload_group_to_cpu(group):
            if group is None:
                return

            if isinstance(group, list):
                for param_group in group:
                    if isinstance(param_group, list):
                        for param in param_group:
                            offload_tensor_to_cpu(param)
                    else:
                        offload_tensor_to_cpu(param_group)
            else:
                offload_tensor_to_cpu(group)

        # Offload all parameter groups to CPU for each underlying optimizer

        for _opt in _iter_opts(optimizers):
            if hasattr(_opt, "shard_fp32_from_float16_groups"):
                offload_group_to_cpu(_opt.shard_fp32_from_float16_groups)

    def load_megatron_copy_params(self, optimizers: "MegatronOptimizer") -> None:
        """
        Load optimizer parameters back to GPU. Handles ChainedOptimizer.

        Args:
            optimizers: Optimizer or ChainedOptimizer instance.
        """

        def _iter_opts(opt) -> list["MegatronOptimizer"]:
            if isinstance(opt, ChainedOptimizer):
                return opt.chained_optimizers
            return [opt]

        def load_tensor_to_gpu(tensor: torch.Tensor) -> None:
            if tensor is None:
                return
            if hasattr(tensor, "cpu_data"):
                tensor.untyped_storage().resize_(
                    tensor.cpu_data.untyped_storage().size()
                )
                tensor.copy_(tensor.cpu_data, non_blocking=True)
            else:
                device_id = torch.cuda.current_device()
                tensor.data = tensor.data.to(device_id, non_blocking=True)

        def load_group_to_gpu(group: Optional[list[torch.Tensor]]) -> None:
            if group is None:
                return

            if isinstance(group, list):
                for param_group in group:
                    if isinstance(param_group, list):
                        for param in param_group:
                            load_tensor_to_gpu(param)
                    else:
                        load_tensor_to_gpu(param_group)
            else:
                load_tensor_to_gpu(group)

        # Load all parameter groups to GPU for each underlying optimizer

        for _opt in _iter_opts(optimizers):
            if hasattr(_opt, "shard_fp32_from_float16_groups"):
                load_group_to_gpu(_opt.shard_fp32_from_float16_groups)

    def offload_megatron_optimizer(self) -> None:
        """
        Offload optimizer parameters to CPU.
        For each tensor in the optimizer state, it creates a pinned CPU buffer if not already present,
        copies the data to this buffer, and then resizes the tensor's storage to zero to free GPU memory.
        """

        def _iter_opts(opt: "MegatronOptimizer") -> list["MegatronOptimizer"]:
            if isinstance(opt, ChainedOptimizer):
                return opt.chained_optimizers
            return [opt]

        tensors_to_resize = []
        for _opt in _iter_opts(self.optimizer):
            self.offload_megatron_copy_params(_opt, tensors_to_resize)
            for v in _opt.optimizer.state.values():
                # Offloading through resetting the storage size can ensure that the tensor can be offloaded correctly even when it has tensor views.
                if "exp_avg" in v and v["exp_avg"].is_cuda:
                    buffer = v["exp_avg"]
<<<<<<< HEAD
                    buffer.cpu_data = buffer.data.cpu().pin_memory()
                    buffer.storage().resize_(0)
                else:
                    print(f"v exp_avg {v}")
                    buffer = v["exp_avg"]
                    buffer.cpu_data = None

                if "exp_avg_sq" in v and v["exp_avg_sq"].is_cuda:
                    buffer = v["exp_avg_sq"]
                    buffer.cpu_data = buffer.data.cpu().pin_memory()
                    buffer.storage().resize_(0)
                else:
                    print(f"v exp_avg_sq {v}")
                    buffer = v["exp_avg_sq"]
                    buffer.cpu_data = None
=======
                    cpu_data = self._get_pinned_buffer(buffer)
                    cpu_data.copy_(buffer.data, non_blocking=True)
                    tensors_to_resize.append(buffer)
                if "exp_avg_sq" in v:
                    buffer = v["exp_avg_sq"]
                    cpu_data = self._get_pinned_buffer(buffer)
                    cpu_data.copy_(buffer.data, non_blocking=True)
                    tensors_to_resize.append(buffer)

        if tensors_to_resize:
            torch.cuda.synchronize()
            for tensor in tensors_to_resize:
                tensor.untyped_storage().resize_(0)
>>>>>>> 59833809
        clear_memory()

    def onload_megatron_optimizer(self) -> None:
        """
        Load optimizer parameters back to GPU. Handles ChainedOptimizer. In more detail,
        for each tensor in the optimizer state, if it has a pinned CPU buffer attached as `cpu_data`,
        it resizes the tensor's storage to match the CPU buffer size and copies the data back to GPU.
        If no such buffer exists and the tensor is on CPU, it transfers the tensor to the current GPU device.
        """

        def _iter_opts(opt: "MegatronOptimizer") -> list["MegatronOptimizer"]:
            if isinstance(opt, ChainedOptimizer):
                return opt.chained_optimizers
            return [opt]

        current_device = torch.cuda.current_device()
        for _opt in _iter_opts(self.optimizer):
            self.load_megatron_copy_params(_opt)
            for v in _opt.optimizer.state.values():
<<<<<<< HEAD
                if "exp_avg" in v and v["exp_avg"].cpu_data is not None:
                    v["exp_avg"].data = v["exp_avg"].cpu_data.to(
                        torch.cuda.current_device(), non_blocking=True
                    )

                if "exp_avg_sq" in v and v["exp_avg_sq"].cpu_data is not None:
                    v["exp_avg_sq"].data = v["exp_avg_sq"].cpu_data.to(
                        torch.cuda.current_device(), non_blocking=True
                    )
=======
                if "exp_avg" in v:
                    tensor = v["exp_avg"]
                    if hasattr(tensor, "cpu_data"):
                        tensor.untyped_storage().resize_(
                            tensor.cpu_data.untyped_storage().size()
                        )
                        tensor.copy_(tensor.cpu_data, non_blocking=True)
                    elif tensor.device.type == "cpu":
                        v["exp_avg"] = tensor.to(current_device, non_blocking=True)

                if "exp_avg_sq" in v:
                    tensor = v["exp_avg_sq"]
                    if hasattr(tensor, "cpu_data"):
                        tensor.untyped_storage().resize_(
                            tensor.cpu_data.untyped_storage().size()
                        )
                        tensor.copy_(tensor.cpu_data, non_blocking=True)
                    elif tensor.device.type == "cpu":
                        v["exp_avg_sq"] = tensor.to(current_device, non_blocking=True)
>>>>>>> 59833809
        clear_memory()<|MERGE_RESOLUTION|>--- conflicted
+++ resolved
@@ -685,11 +685,9 @@
                 # Offloading through resetting the storage size can ensure that the tensor can be offloaded correctly even when it has tensor views.
                 if "exp_avg" in v and v["exp_avg"].is_cuda:
                     buffer = v["exp_avg"]
-<<<<<<< HEAD
                     buffer.cpu_data = buffer.data.cpu().pin_memory()
                     buffer.storage().resize_(0)
                 else:
-                    print(f"v exp_avg {v}")
                     buffer = v["exp_avg"]
                     buffer.cpu_data = None
 
@@ -698,24 +696,8 @@
                     buffer.cpu_data = buffer.data.cpu().pin_memory()
                     buffer.storage().resize_(0)
                 else:
-                    print(f"v exp_avg_sq {v}")
                     buffer = v["exp_avg_sq"]
                     buffer.cpu_data = None
-=======
-                    cpu_data = self._get_pinned_buffer(buffer)
-                    cpu_data.copy_(buffer.data, non_blocking=True)
-                    tensors_to_resize.append(buffer)
-                if "exp_avg_sq" in v:
-                    buffer = v["exp_avg_sq"]
-                    cpu_data = self._get_pinned_buffer(buffer)
-                    cpu_data.copy_(buffer.data, non_blocking=True)
-                    tensors_to_resize.append(buffer)
-
-        if tensors_to_resize:
-            torch.cuda.synchronize()
-            for tensor in tensors_to_resize:
-                tensor.untyped_storage().resize_(0)
->>>>>>> 59833809
         clear_memory()
 
     def onload_megatron_optimizer(self) -> None:
@@ -735,7 +717,6 @@
         for _opt in _iter_opts(self.optimizer):
             self.load_megatron_copy_params(_opt)
             for v in _opt.optimizer.state.values():
-<<<<<<< HEAD
                 if "exp_avg" in v and v["exp_avg"].cpu_data is not None:
                     v["exp_avg"].data = v["exp_avg"].cpu_data.to(
                         torch.cuda.current_device(), non_blocking=True
@@ -745,25 +726,4 @@
                     v["exp_avg_sq"].data = v["exp_avg_sq"].cpu_data.to(
                         torch.cuda.current_device(), non_blocking=True
                     )
-=======
-                if "exp_avg" in v:
-                    tensor = v["exp_avg"]
-                    if hasattr(tensor, "cpu_data"):
-                        tensor.untyped_storage().resize_(
-                            tensor.cpu_data.untyped_storage().size()
-                        )
-                        tensor.copy_(tensor.cpu_data, non_blocking=True)
-                    elif tensor.device.type == "cpu":
-                        v["exp_avg"] = tensor.to(current_device, non_blocking=True)
-
-                if "exp_avg_sq" in v:
-                    tensor = v["exp_avg_sq"]
-                    if hasattr(tensor, "cpu_data"):
-                        tensor.untyped_storage().resize_(
-                            tensor.cpu_data.untyped_storage().size()
-                        )
-                        tensor.copy_(tensor.cpu_data, non_blocking=True)
-                    elif tensor.device.type == "cpu":
-                        v["exp_avg_sq"] = tensor.to(current_device, non_blocking=True)
->>>>>>> 59833809
         clear_memory()
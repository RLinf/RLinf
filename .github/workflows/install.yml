name: Installation Tests

on:
  workflow_call:

jobs:
  build:
    runs-on: ubuntu-22.04
    steps:
      - name: Maximize storage space
        run: |
          # Remove Java (JDKs)
          sudo rm -rf /usr/lib/jvm
  
          # Remove .NET SDKs
          sudo rm -rf /usr/share/dotnet
  
          # Remove Swift toolchain
          sudo rm -rf /usr/share/swift
  
          # Remove Haskell (GHC)
          sudo rm -rf /usr/local/.ghcup
  
          # Remove Julia
          sudo rm -rf /usr/local/julia*
  
          # Remove Android SDKs
          sudo rm -rf /usr/local/lib/android
  
          # Remove Chromium (optional if not using for browser tests)
          sudo rm -rf /usr/local/share/chromium
  
          # Remove Microsoft/Edge and Google Chrome builds
          sudo rm -rf /opt/microsoft /opt/google
  
          # Remove Azure CLI
          sudo rm -rf /opt/az
  
          # Remove PowerShell
          sudo rm -rf /usr/local/share/powershell
  
          # Remove CodeQL and other toolcaches
          sudo rm -rf /opt/hostedtoolcache
  
          docker system prune -af || true
          docker builder prune -af || true
          df -h

      - name: Checkout code
        uses: actions/checkout@v5

      - name: Install reason
        run: |
          pip install uv
          TEST_BUILD=1 bash requirements/install.sh reason
          rm -rf .venv

      - name: Install openvla
        run: |
          pip install uv
<<<<<<< HEAD
          bash requirements/install.sh embodied --model openvla --env maniskill_libero
=======
>>>>>>> f51f855d
          rm -rf .venv

      - name: Install openvla-oft
        run: |
          pip install uv
          bash requirements/install.sh embodied --model openvla-oft --env maniskill_libero
          rm -rf .venv

      - name: Install openpi
        run: |
          pip install uv
          bash requirements/install.sh embodied --model openpi --env maniskill_libero
          rm -rf .venv

      - name: Install behavior-openvla-oft
        run: |
          pip install uv
          uv cache prune --ci
          bash requirements/install.sh embodied --model openvla-oft --env behavior
          rm -rf .venv<|MERGE_RESOLUTION|>--- conflicted
+++ resolved
@@ -58,10 +58,6 @@
       - name: Install openvla
         run: |
           pip install uv
-<<<<<<< HEAD
-          bash requirements/install.sh embodied --model openvla --env maniskill_libero
-=======
->>>>>>> f51f855d
           rm -rf .venv
 
       - name: Install openvla-oft

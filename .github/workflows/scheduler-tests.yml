--- conflicted
+++ resolved
@@ -13,15 +13,12 @@
 
       - name: Create reason environment
         run: |
-<<<<<<< HEAD
-=======
           unset UV_DEFAULT_INDEX
           export UV_PATH=/workspace/dataset/.uv
           export UV_LINK_MODE=symlink
           export UV_CACHE_DIR=/workspace/dataset/.uv_cache
           export UV_PYTHON_INSTALL_DIR=/workspace/dataset/.uv_python
           export MEGATRON_PATH=/workspace/dataset/Megatron-LM
->>>>>>> f51f855d
           bash requirements/install.sh reason
 
       - name: auto-placement
@@ -34,10 +31,7 @@
       - name: Clean up
         run: |
           rm -rf .venv
-<<<<<<< HEAD
-=======
           uv cache prune
->>>>>>> f51f855d
 
   dynamic-scheduler-reason-qwen-grpo-test:
     runs-on: reason
@@ -50,15 +44,12 @@
       - name: Create reason environment
         run: |
           cd rlinf
-<<<<<<< HEAD
-=======
           unset UV_DEFAULT_INDEX
           export UV_PATH=/workspace/dataset/.uv
           export UV_LINK_MODE=symlink
           export UV_CACHE_DIR=/workspace/dataset/.uv_cache
           export UV_PYTHON_INSTALL_DIR=/workspace/dataset/.uv_python
           export MEGATRON_PATH=/workspace/dataset/Megatron-LM
->>>>>>> f51f855d
           bash requirements/install.sh reason
 
       - name: Clone Megatron-011
@@ -94,9 +85,5 @@
 
       - name: Clean up
         run: |
-<<<<<<< HEAD
           rm -rf .venv
-=======
-          rm -rf .venv
-          uv cache prune
->>>>>>> f51f855d
+          uv cache prune
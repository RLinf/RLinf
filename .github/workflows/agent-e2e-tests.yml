name: Agent/Reason End-to-End Tests

on:
  workflow_call:

jobs:
  reason-qwen-grpo-test:
    runs-on: reason
    steps:
      - name: Checkout code
        uses: actions/checkout@v5

      - name: Create reason environment
        run: |
<<<<<<< HEAD
=======
          unset UV_DEFAULT_INDEX
          export UV_PATH=/workspace/dataset/.uv
          export UV_LINK_MODE=symlink
          export UV_CACHE_DIR=/workspace/dataset/.uv_cache
          export UV_PYTHON_INSTALL_DIR=/workspace/dataset/.uv_python
          export MEGATRON_PATH=/workspace/dataset/Megatron-LM
>>>>>>> f51f855d
          bash requirements/install.sh reason

      - name: Megatron SGLang Collocated mode
        timeout-minutes: 20
        run: |
          export REPO_PATH=$(pwd)
          source .venv/bin/activate
          bash tests/e2e_tests/reasoning/run.sh qwen2.5-1.5b-grpo-collocated-mg-sgl

      - name: Megatron vLLM Collocated mode
        timeout-minutes: 20
        run: |
          export REPO_PATH=$(pwd)
          source .venv/bin/activate
          bash tests/e2e_tests/reasoning/run.sh qwen2.5-1.5b-grpo-collocated-mg-vllm

      - name: Megatron SGLang Pipeline mode
        timeout-minutes: 20
        run: |
          export REPO_PATH=$(pwd)
          source .venv/bin/activate
          bash tests/e2e_tests/reasoning/run.sh qwen2.5-1.5b-grpo-pipeline-mg-sgl

      - name: Megatron vLLM Pipeline mode
        timeout-minutes: 20
        run: |
          export REPO_PATH=$(pwd)
          source .venv/bin/activate
          bash tests/e2e_tests/reasoning/run.sh qwen2.5-1.5b-grpo-pipeline-mg-vllm

      - name: FSDP SGLang Collocated mode
        timeout-minutes: 20
        run: |
          export REPO_PATH=$(pwd)
          source .venv/bin/activate
          bash tests/e2e_tests/reasoning/run.sh qwen2.5-1.5b-grpo-collocated-fsdp-sgl

      - name: FSDP vLLM Collocated mode
        timeout-minutes: 20
        run: |
          export REPO_PATH=$(pwd)
          source .venv/bin/activate
          bash tests/e2e_tests/reasoning/run.sh qwen2.5-1.5b-grpo-collocated-fsdp-vllm

      - name: Clean up
        run: |
          rm -rf .venv
<<<<<<< HEAD
=======
          uv cache prune
>>>>>>> f51f855d


  reason-qwen-grpo-test-rollout-logprobs:
    runs-on: reason
    steps:
      - name: Checkout code
        uses: actions/checkout@v5

      - name: Create reason environment
        run: |
<<<<<<< HEAD
=======
          unset UV_DEFAULT_INDEX
          export UV_PATH=/workspace/dataset/.uv
          export UV_LINK_MODE=symlink
          export UV_CACHE_DIR=/workspace/dataset/.uv_cache
          export UV_PYTHON_INSTALL_DIR=/workspace/dataset/.uv_python
          export MEGATRON_PATH=/workspace/dataset/Megatron-LM
>>>>>>> f51f855d
          bash requirements/install.sh reason

      - name: Megatron SGLang Collocated mode
        timeout-minutes: 20
        run: |
          export REPO_PATH=$(pwd)
          source .venv/bin/activate
          bash tests/e2e_tests/reasoning/run.sh qwen2.5-1.5b-grpo-collocated-mg-sgl-rollout-logprobs

      - name: Megatron vLLM Collocated mode
        timeout-minutes: 20
        run: |
          export REPO_PATH=$(pwd)
          source .venv/bin/activate
          bash tests/e2e_tests/reasoning/run.sh qwen2.5-1.5b-grpo-collocated-mg-vllm-rollout-logprobs

      - name: Megatron SGLang Pipeline mode
        timeout-minutes: 20
        run: |
          export REPO_PATH=$(pwd)
          source .venv/bin/activate
          bash tests/e2e_tests/reasoning/run.sh qwen2.5-1.5b-grpo-pipeline-mg-sgl-rollout-logprobs

      - name: Megatron vLLM Pipeline mode
        timeout-minutes: 20
        run: |
          export REPO_PATH=$(pwd)
          source .venv/bin/activate
          bash tests/e2e_tests/reasoning/run.sh qwen2.5-1.5b-grpo-pipeline-mg-vllm-rollout-logprobs

      - name: FSDP SGLang Collocated mode
        timeout-minutes: 20
        run: |
          export REPO_PATH=$(pwd)
          source .venv/bin/activate
          bash tests/e2e_tests/reasoning/run.sh qwen2.5-1.5b-grpo-collocated-fsdp-sgl-rollout-logprobs

      - name: FSDP vLLM Collocated mode
        timeout-minutes: 20
        run: |
          export REPO_PATH=$(pwd)
          source .venv/bin/activate
          bash tests/e2e_tests/reasoning/run.sh qwen2.5-1.5b-grpo-collocated-fsdp-vllm-rollout-logprobs

      - name: Clean up
        run: |
          rm -rf .venv
<<<<<<< HEAD
=======
          uv cache prune
>>>>>>> f51f855d

  reason-qwen-importance-sampling-test:
    runs-on: reason
    steps:
      - name: Checkout code
        uses: actions/checkout@v5

      - name: Create reason environment
        run: |
<<<<<<< HEAD
=======
          unset UV_DEFAULT_INDEX
          export UV_PATH=/workspace/dataset/.uv
          export UV_LINK_MODE=symlink
          export UV_CACHE_DIR=/workspace/dataset/.uv_cache
          export UV_PYTHON_INSTALL_DIR=/workspace/dataset/.uv_python
          export MEGATRON_PATH=/workspace/dataset/Megatron-LM
>>>>>>> f51f855d
          bash requirements/install.sh reason
  
      - name: Megatron SGLang Collocated mode
        timeout-minutes: 20
        run: |
          export REPO_PATH=$(pwd)
          source .venv/bin/activate
          bash tests/e2e_tests/reasoning/run.sh qwen2.5-1.5b-is-collocated-mg-sgl

      - name: Clean up
        run: |
          rm -rf .venv
<<<<<<< HEAD
=======
          uv cache prune
>>>>>>> f51f855d

  reason-qwen-reinforcepp-test:
    runs-on: reason
    steps:
      - name: Checkout code
        uses: actions/checkout@v5

      - name: Create reason environment
        run: |
<<<<<<< HEAD
=======
          unset UV_DEFAULT_INDEX
          export UV_PATH=/workspace/dataset/.uv
          export UV_LINK_MODE=symlink
          export UV_CACHE_DIR=/workspace/dataset/.uv_cache
          export UV_PYTHON_INSTALL_DIR=/workspace/dataset/.uv_python
          export MEGATRON_PATH=/workspace/dataset/Megatron-LM
>>>>>>> f51f855d
          bash requirements/install.sh reason
  
      - name: Megatron SGLang Collocated mode
        timeout-minutes: 20
        run: |
          export REPO_PATH=$(pwd)
          source .venv/bin/activate
          bash tests/e2e_tests/reasoning/run.sh qwen2.5-1.5b-reinpp-collocated-mg-sgl

      - name: Clean up
        run: |
          rm -rf .venv
<<<<<<< HEAD
=======
          uv cache prune
>>>>>>> f51f855d

  coding-online-rl-qwen-ppo-test:
    runs-on: reason
    steps:
      - name: Checkout code
        uses: actions/checkout@v5

      - name: Create reason environment
        run: |
<<<<<<< HEAD
=======
          unset UV_DEFAULT_INDEX
          export UV_PATH=/workspace/dataset/.uv
          export UV_LINK_MODE=symlink
          export UV_CACHE_DIR=/workspace/dataset/.uv_cache
          export UV_PYTHON_INSTALL_DIR=/workspace/dataset/.uv_python
          export MEGATRON_PATH=/workspace/dataset/Megatron-LM
>>>>>>> f51f855d
          bash requirements/install.sh reason

      - name: Install dependencies
        run: |
          source .venv/bin/activate
          uv pip install httpx asyncio fuzzywuzzy

      - name: SGLang Pipeline mode
        timeout-minutes: 20
        run: |
          export REPO_PATH=$(pwd)
          source .venv/bin/activate
          bash tests/e2e_tests/coding_online_rl/run.sh

      - name: Clean up
        run: |
          rm -rf .venv
<<<<<<< HEAD
=======
          uv cache prune
>>>>>>> f51f855d

  qwen-vl-grpo-test:
    runs-on: reason
    steps:
      - name: Checkout code
        uses: actions/checkout@v5

      - name: Create reason environment
        run: |
<<<<<<< HEAD
=======
          unset UV_DEFAULT_INDEX
          export UV_PATH=/workspace/dataset/.uv
          export UV_LINK_MODE=symlink
          export UV_CACHE_DIR=/workspace/dataset/.uv_cache
          export UV_PYTHON_INSTALL_DIR=/workspace/dataset/.uv_python
          export MEGATRON_PATH=/workspace/dataset/Megatron-LM
>>>>>>> f51f855d
          bash requirements/install.sh reason

      - name: FSDP SGLang Collocated mode
        timeout-minutes: 20
        run: |
          export REPO_PATH=$(pwd)
          source .venv/bin/activate
          bash tests/e2e_tests/reasoning/run.sh qwen2.5-vl-3b-grpo-collocated-fsdp-sgl

      - name: FSDP vLLM Collocated mode
        timeout-minutes: 20
        run: |
          export REPO_PATH=$(pwd)
          source .venv/bin/activate
          bash tests/e2e_tests/reasoning/run.sh qwen2.5-vl-3b-grpo-collocated-fsdp-vllm

      - name: Clean up
        run: |
          rm -rf .venv
<<<<<<< HEAD
=======
          uv cache prune
>>>>>>> f51f855d

  agent-rl-qwen-ppo-test:
    runs-on: reason
    steps:
      - name: Checkout code
        uses: actions/checkout@v5

      - name: Create reason environment
        run: |
<<<<<<< HEAD
=======
          unset UV_DEFAULT_INDEX
          export UV_PATH=/workspace/dataset/.uv
          export UV_LINK_MODE=symlink
          export UV_CACHE_DIR=/workspace/dataset/.uv_cache
          export UV_PYTHON_INSTALL_DIR=/workspace/dataset/.uv_python
          export MEGATRON_PATH=/workspace/dataset/Megatron-LM
>>>>>>> f51f855d
          bash requirements/install.sh reason

      - name: Megatron SGLang Pipeline mode
        timeout-minutes: 10
        run: |
          export REPO_PATH=$(pwd)
          source .venv/bin/activate
          bash tests/e2e_tests/agent/run_tool.sh

      - name: Clean up
        run: |
          rm -rf .venv
<<<<<<< HEAD
=======
          uv cache prune
>>>>>>> f51f855d

  qwen-moe-grpo-test:
    runs-on: reason
    steps:
      - name: Checkout code
        uses: actions/checkout@v5

      - name: Create reason environment
        run: |
<<<<<<< HEAD
=======
          unset UV_DEFAULT_INDEX
          export UV_PATH=/workspace/dataset/.uv
          export UV_LINK_MODE=symlink
          export UV_CACHE_DIR=/workspace/dataset/.uv_cache
          export UV_PYTHON_INSTALL_DIR=/workspace/dataset/.uv_python
          export MEGATRON_PATH=/workspace/dataset/Megatron-LM
>>>>>>> f51f855d
          bash requirements/install.sh reason

      - name: MoE sequential MLP Collocated mode 
        timeout-minutes: 20
        run: |
          export REPO_PATH=$(pwd)
          source .venv/bin/activate
          bash tests/e2e_tests/reasoning/run.sh qwen3-moe-2.5b-collocated-mg-sgl-sequentialmlp
          rm -rf /workspace/results/grpo-moe-CI-test-seqmlp-2.5b/converted_ckpts/
      
      - name: MoE TeGroupgemm MLP Collocated mode 
        timeout-minutes: 20
        run: |
          export REPO_PATH=$(pwd)
          source .venv/bin/activate
          bash tests/e2e_tests/reasoning/run.sh qwen3-moe-2.5b-collocated-mg-sgl-tegroupgemm
          rm -rf /workspace/results/grpo-moe-CI-test-seqmlp-2.5b/converted_ckpts/

      - name: MoE model parallel ep test 
        timeout-minutes: 20
        run: |
          export REPO_PATH=$(pwd)
          source .venv/bin/activate
          bash tests/e2e_tests/reasoning/run.sh qwen3-moe-2.5b-collocated-mg-sgl-ep-test
          rm -rf /workspace/results/grpo-moe-CI-test-seqmlp-2.5b/converted_ckpts/
        
      - name: MoE model parallel tpe test 
        timeout-minutes: 20
        run: |
          export REPO_PATH=$(pwd)
          source .venv/bin/activate
          bash tests/e2e_tests/reasoning/run.sh qwen3-moe-2.5b-collocated-mg-sgl-tpe-test
          rm -rf /workspace/results/grpo-moe-CI-test-seqmlp-2.5b/converted_ckpts/
      
      - name: MoE model parallel tp test 
        timeout-minutes: 20
        run: |
          export REPO_PATH=$(pwd)
          source .venv/bin/activate
          bash tests/e2e_tests/reasoning/run.sh qwen3-moe-2.5b-collocated-mg-sgl-tp-test
          rm -rf /workspace/results/grpo-moe-CI-test-seqmlp-2.5b/converted_ckpts/

      - name: Clean up
        run: |
<<<<<<< HEAD
          rm -rf .venv
=======
          rm -rf .venv
          uv cache prune
>>>>>>> f51f855d
<|MERGE_RESOLUTION|>--- conflicted
+++ resolved
@@ -12,15 +12,12 @@
 
       - name: Create reason environment
         run: |
-<<<<<<< HEAD
-=======
-          unset UV_DEFAULT_INDEX
-          export UV_PATH=/workspace/dataset/.uv
-          export UV_LINK_MODE=symlink
-          export UV_CACHE_DIR=/workspace/dataset/.uv_cache
-          export UV_PYTHON_INSTALL_DIR=/workspace/dataset/.uv_python
-          export MEGATRON_PATH=/workspace/dataset/Megatron-LM
->>>>>>> f51f855d
+          unset UV_DEFAULT_INDEX
+          export UV_PATH=/workspace/dataset/.uv
+          export UV_LINK_MODE=symlink
+          export UV_CACHE_DIR=/workspace/dataset/.uv_cache
+          export UV_PYTHON_INSTALL_DIR=/workspace/dataset/.uv_python
+          export MEGATRON_PATH=/workspace/dataset/Megatron-LM
           bash requirements/install.sh reason
 
       - name: Megatron SGLang Collocated mode
@@ -68,10 +65,7 @@
       - name: Clean up
         run: |
           rm -rf .venv
-<<<<<<< HEAD
-=======
-          uv cache prune
->>>>>>> f51f855d
+          uv cache prune
 
 
   reason-qwen-grpo-test-rollout-logprobs:
@@ -82,15 +76,12 @@
 
       - name: Create reason environment
         run: |
-<<<<<<< HEAD
-=======
-          unset UV_DEFAULT_INDEX
-          export UV_PATH=/workspace/dataset/.uv
-          export UV_LINK_MODE=symlink
-          export UV_CACHE_DIR=/workspace/dataset/.uv_cache
-          export UV_PYTHON_INSTALL_DIR=/workspace/dataset/.uv_python
-          export MEGATRON_PATH=/workspace/dataset/Megatron-LM
->>>>>>> f51f855d
+          unset UV_DEFAULT_INDEX
+          export UV_PATH=/workspace/dataset/.uv
+          export UV_LINK_MODE=symlink
+          export UV_CACHE_DIR=/workspace/dataset/.uv_cache
+          export UV_PYTHON_INSTALL_DIR=/workspace/dataset/.uv_python
+          export MEGATRON_PATH=/workspace/dataset/Megatron-LM
           bash requirements/install.sh reason
 
       - name: Megatron SGLang Collocated mode
@@ -138,10 +129,7 @@
       - name: Clean up
         run: |
           rm -rf .venv
-<<<<<<< HEAD
-=======
-          uv cache prune
->>>>>>> f51f855d
+          uv cache prune
 
   reason-qwen-importance-sampling-test:
     runs-on: reason
@@ -151,15 +139,12 @@
 
       - name: Create reason environment
         run: |
-<<<<<<< HEAD
-=======
-          unset UV_DEFAULT_INDEX
-          export UV_PATH=/workspace/dataset/.uv
-          export UV_LINK_MODE=symlink
-          export UV_CACHE_DIR=/workspace/dataset/.uv_cache
-          export UV_PYTHON_INSTALL_DIR=/workspace/dataset/.uv_python
-          export MEGATRON_PATH=/workspace/dataset/Megatron-LM
->>>>>>> f51f855d
+          unset UV_DEFAULT_INDEX
+          export UV_PATH=/workspace/dataset/.uv
+          export UV_LINK_MODE=symlink
+          export UV_CACHE_DIR=/workspace/dataset/.uv_cache
+          export UV_PYTHON_INSTALL_DIR=/workspace/dataset/.uv_python
+          export MEGATRON_PATH=/workspace/dataset/Megatron-LM
           bash requirements/install.sh reason
   
       - name: Megatron SGLang Collocated mode
@@ -172,10 +157,7 @@
       - name: Clean up
         run: |
           rm -rf .venv
-<<<<<<< HEAD
-=======
-          uv cache prune
->>>>>>> f51f855d
+          uv cache prune
 
   reason-qwen-reinforcepp-test:
     runs-on: reason
@@ -185,15 +167,12 @@
 
       - name: Create reason environment
         run: |
-<<<<<<< HEAD
-=======
-          unset UV_DEFAULT_INDEX
-          export UV_PATH=/workspace/dataset/.uv
-          export UV_LINK_MODE=symlink
-          export UV_CACHE_DIR=/workspace/dataset/.uv_cache
-          export UV_PYTHON_INSTALL_DIR=/workspace/dataset/.uv_python
-          export MEGATRON_PATH=/workspace/dataset/Megatron-LM
->>>>>>> f51f855d
+          unset UV_DEFAULT_INDEX
+          export UV_PATH=/workspace/dataset/.uv
+          export UV_LINK_MODE=symlink
+          export UV_CACHE_DIR=/workspace/dataset/.uv_cache
+          export UV_PYTHON_INSTALL_DIR=/workspace/dataset/.uv_python
+          export MEGATRON_PATH=/workspace/dataset/Megatron-LM
           bash requirements/install.sh reason
   
       - name: Megatron SGLang Collocated mode
@@ -206,10 +185,7 @@
       - name: Clean up
         run: |
           rm -rf .venv
-<<<<<<< HEAD
-=======
-          uv cache prune
->>>>>>> f51f855d
+          uv cache prune
 
   coding-online-rl-qwen-ppo-test:
     runs-on: reason
@@ -219,15 +195,12 @@
 
       - name: Create reason environment
         run: |
-<<<<<<< HEAD
-=======
-          unset UV_DEFAULT_INDEX
-          export UV_PATH=/workspace/dataset/.uv
-          export UV_LINK_MODE=symlink
-          export UV_CACHE_DIR=/workspace/dataset/.uv_cache
-          export UV_PYTHON_INSTALL_DIR=/workspace/dataset/.uv_python
-          export MEGATRON_PATH=/workspace/dataset/Megatron-LM
->>>>>>> f51f855d
+          unset UV_DEFAULT_INDEX
+          export UV_PATH=/workspace/dataset/.uv
+          export UV_LINK_MODE=symlink
+          export UV_CACHE_DIR=/workspace/dataset/.uv_cache
+          export UV_PYTHON_INSTALL_DIR=/workspace/dataset/.uv_python
+          export MEGATRON_PATH=/workspace/dataset/Megatron-LM
           bash requirements/install.sh reason
 
       - name: Install dependencies
@@ -245,10 +218,7 @@
       - name: Clean up
         run: |
           rm -rf .venv
-<<<<<<< HEAD
-=======
-          uv cache prune
->>>>>>> f51f855d
+          uv cache prune
 
   qwen-vl-grpo-test:
     runs-on: reason
@@ -258,15 +228,12 @@
 
       - name: Create reason environment
         run: |
-<<<<<<< HEAD
-=======
-          unset UV_DEFAULT_INDEX
-          export UV_PATH=/workspace/dataset/.uv
-          export UV_LINK_MODE=symlink
-          export UV_CACHE_DIR=/workspace/dataset/.uv_cache
-          export UV_PYTHON_INSTALL_DIR=/workspace/dataset/.uv_python
-          export MEGATRON_PATH=/workspace/dataset/Megatron-LM
->>>>>>> f51f855d
+          unset UV_DEFAULT_INDEX
+          export UV_PATH=/workspace/dataset/.uv
+          export UV_LINK_MODE=symlink
+          export UV_CACHE_DIR=/workspace/dataset/.uv_cache
+          export UV_PYTHON_INSTALL_DIR=/workspace/dataset/.uv_python
+          export MEGATRON_PATH=/workspace/dataset/Megatron-LM
           bash requirements/install.sh reason
 
       - name: FSDP SGLang Collocated mode
@@ -286,10 +253,7 @@
       - name: Clean up
         run: |
           rm -rf .venv
-<<<<<<< HEAD
-=======
-          uv cache prune
->>>>>>> f51f855d
+          uv cache prune
 
   agent-rl-qwen-ppo-test:
     runs-on: reason
@@ -299,15 +263,12 @@
 
       - name: Create reason environment
         run: |
-<<<<<<< HEAD
-=======
-          unset UV_DEFAULT_INDEX
-          export UV_PATH=/workspace/dataset/.uv
-          export UV_LINK_MODE=symlink
-          export UV_CACHE_DIR=/workspace/dataset/.uv_cache
-          export UV_PYTHON_INSTALL_DIR=/workspace/dataset/.uv_python
-          export MEGATRON_PATH=/workspace/dataset/Megatron-LM
->>>>>>> f51f855d
+          unset UV_DEFAULT_INDEX
+          export UV_PATH=/workspace/dataset/.uv
+          export UV_LINK_MODE=symlink
+          export UV_CACHE_DIR=/workspace/dataset/.uv_cache
+          export UV_PYTHON_INSTALL_DIR=/workspace/dataset/.uv_python
+          export MEGATRON_PATH=/workspace/dataset/Megatron-LM
           bash requirements/install.sh reason
 
       - name: Megatron SGLang Pipeline mode
@@ -320,10 +281,7 @@
       - name: Clean up
         run: |
           rm -rf .venv
-<<<<<<< HEAD
-=======
-          uv cache prune
->>>>>>> f51f855d
+          uv cache prune
 
   qwen-moe-grpo-test:
     runs-on: reason
@@ -333,15 +291,12 @@
 
       - name: Create reason environment
         run: |
-<<<<<<< HEAD
-=======
-          unset UV_DEFAULT_INDEX
-          export UV_PATH=/workspace/dataset/.uv
-          export UV_LINK_MODE=symlink
-          export UV_CACHE_DIR=/workspace/dataset/.uv_cache
-          export UV_PYTHON_INSTALL_DIR=/workspace/dataset/.uv_python
-          export MEGATRON_PATH=/workspace/dataset/Megatron-LM
->>>>>>> f51f855d
+          unset UV_DEFAULT_INDEX
+          export UV_PATH=/workspace/dataset/.uv
+          export UV_LINK_MODE=symlink
+          export UV_CACHE_DIR=/workspace/dataset/.uv_cache
+          export UV_PYTHON_INSTALL_DIR=/workspace/dataset/.uv_python
+          export MEGATRON_PATH=/workspace/dataset/Megatron-LM
           bash requirements/install.sh reason
 
       - name: MoE sequential MLP Collocated mode 
@@ -386,9 +341,5 @@
 
       - name: Clean up
         run: |
-<<<<<<< HEAD
-          rm -rf .venv
-=======
-          rm -rf .venv
-          uv cache prune
->>>>>>> f51f855d
+          rm -rf .venv
+          uv cache prune
#! /bin/bash

set -euo pipefail

TARGET=""

MODEL=""
ENV_NAME=""
VENV_DIR=".venv"
PYTHON_VERSION="3.11.14"
TEST_BUILD=${TEST_BUILD:-0}
# Absolute path to this script (resolves symlinks)
SCRIPT_PATH="$(readlink -f "${BASH_SOURCE[0]}")"
SCRIPT_DIR="$(dirname "$SCRIPT_PATH")"

SUPPORTED_TARGETS=("embodied" "reason")
SUPPORTED_MODELS=("openvla" "openvla-oft" "openpi")
<<<<<<< HEAD
SUPPORTED_ENVS=("behavior" "maniskill_libero" "metaworld")
=======
SUPPORTED_ENVS=("behavior" "maniskill_libero" "metaworld" "calvin")

#=======================Utility Functions=======================
>>>>>>> f51f855d

print_help() {
        cat <<EOF
Usage: bash install.sh <target> [options]

Targets:
    embodied               Install embodied model and envs (default).
    reason                 Install reasoning stack (Megatron etc.).

Options (for target=embodied):
    --model <name>         Embodied model to install: ${SUPPORTED_MODELS[*]}.
    --env <name>           Single environment to install: ${SUPPORTED_ENVS[*]}.

Common options:
    -h, --help             Show this help message and exit.
    --venv <dir>           Virtual environment directory name (default: .venv).
EOF
}

parse_args() {
    if [ "$#" -eq 0 ]; then
        print_help
        exit 0
    fi

    while [ "$#" -gt 0 ]; do
        case "$1" in
            -h|--help)
                print_help
                exit 0
                ;;
            --venv)
                if [ -z "${2:-}" ]; then
                    echo "--venv requires a directory name argument." >&2
                    exit 1
                fi
                VENV_DIR="${2:-}"
                shift 2
                ;;
            --model)
                if [ -z "${2:-}" ]; then
                    echo "--model requires a model name argument." >&2
                    exit 1
                fi
                MODEL="${2:-}"
                shift 2
                ;;
            --env)
                if [ -n "$ENV_NAME" ]; then
                    echo "Only one --env can be specified." >&2
                    exit 1
                fi
                ENV_NAME="${2:-}"
                shift 2
                ;;
            --*)
                echo "Unknown option: $1" >&2
                echo "Use --help to see available options." >&2
                exit 1
                ;;
            *)
                if [ -z "$TARGET" ]; then
                    TARGET="$1"
                    shift
                else
                    echo "Unexpected positional argument: $1" >&2
                    echo "Use --help to see usage." >&2
                    exit 1
                fi
                ;;
        esac
    done

    if [ -z "$TARGET" ]; then
        TARGET="embodied"
    fi
}

create_and_sync_venv() {
    uv venv "$VENV_DIR" --python "$PYTHON_VERSION"
    # shellcheck disable=SC1090
    source "$VENV_DIR/bin/activate"
    UV_TORCH_BACKEND=auto uv sync --active
}

install_prebuilt_flash_attn() {
    # Base release info – adjust when bumping flash-attn
    local flash_ver="2.7.4.post1"
    local base_url="https://github.com/Dao-AILab/flash-attention/releases/download/v${flash_ver}"

    # Detect Python tags
    local py_major py_minor
    py_major=$(python - <<'EOF'
import sys
print(sys.version_info.major)
EOF
)
    py_minor=$(python - <<'EOF'
import sys
print(sys.version_info.minor)
EOF
)
    local py_tag="cp${py_major}${py_minor}"   # e.g. cp311
    local abi_tag="${py_tag}"                 # we assume cpXY-cpXY ABI, adjust if needed

    # Detect torch version (major.minor) and strip dots, e.g. 2.6.0 -> 26
    local torch_mm
    torch_mm=$(python - <<'EOF'
import torch
v = torch.__version__.split("+")[0]
parts = v.split(".")
print(f"{parts[0]}.{parts[1]}")
EOF
)

    # Detect CUDA major, e.g. 12 from 12.4
    local cuda_major
    cuda_major=$(python - <<'EOF'
import torch
from packaging.version import Version
v = Version(torch.version.cuda)
print(v.base_version.split(".")[0])
EOF
)

    local cu_tag="cu${cuda_major}"            # e.g. cu12
    local torch_tag="torch${torch_mm}"        # e.g. torch2.6

    # We currently assume cxx11 abi FALSE and linux x86_64
    local platform_tag="linux_x86_64"
    local cxx_abi="cxx11abiFALSE"

    local wheel_name="flash_attn-${flash_ver}+${cu_tag}${torch_tag}${cxx_abi}-${py_tag}-${abi_tag}-${platform_tag}.whl"
    uv pip uninstall flash-attn || true
    uv pip install "${base_url}/${wheel_name}"
}

install_prebuilt_apex() {
    # Example URL: https://github.com/RLinf/apex/releases/download/25.09/apex-0.1-cp311-cp311-linux_x86_64.whl
    local base_url="https://github.com/RLinf/apex/releases/download/25.09"
    local py_major py_minor
    py_major=$(python - <<'EOF'
import sys
print(sys.version_info.major)
EOF
)
    py_minor=$(python - <<'EOF'
import sys
print(sys.version_info.minor)
EOF
)
    local py_tag="cp${py_major}${py_minor}"   # e.g. cp311
    local abi_tag="${py_tag}"                 # we assume cpXY-cpXY ABI, adjust if needed
    local platform_tag="linux_x86_64"
    local wheel_name="apex-0.1-${py_tag}-${abi_tag}-${platform_tag}.whl"
        
    uv pip uninstall apex || true
    uv pip install "${base_url}/${wheel_name}" || (echo "Apex wheel is not available for Python ${py_major}.${py_minor}, please install apex manually. See https://github.com/NVIDIA/apex" >&2; exit 1)
}

#=======================EMBODIED INSTALLERS=======================

install_common_embodied_deps() {
    uv sync --extra embodied --active
    bash $SCRIPT_DIR/embodied/sys_deps.sh
    {
<<<<<<< HEAD
        echo "export PYTHONPATH=$(pwd)/$VENV_DIR/libero:\$PYTHONPATH"
=======
>>>>>>> f51f855d
        echo "export NVIDIA_DRIVER_CAPABILITIES=all"
        echo "export VK_DRIVER_FILES=/etc/vulkan/icd.d/nvidia_icd.json"
        echo "export VK_ICD_FILENAMES=/etc/vulkan/icd.d/nvidia_icd.json"
    } >> "$VENV_DIR/bin/activate"
}

install_openvla_model() {
    case "$ENV_NAME" in
        "")
            ;;
        maniskill_libero)
            create_and_sync_venv
            install_common_embodied_deps
            install_maniskill_libero_env
            ;;
        *)
            echo "Environment '$ENV_NAME' is not supported for OpenVLA model." >&2
            exit 1
            ;;
    esac
    UV_TORCH_BACKEND=auto uv pip install -r $SCRIPT_DIR/embodied/models/openvla.txt --no-build-isolation
    install_prebuilt_flash_attn
    uv pip uninstall pynvml || true
}

install_openvla_oft_model() {
    case "$ENV_NAME" in
        "")
<<<<<<< HEAD
            ;;
        behavior)
            PYTHON_VERSION="3.10"
            create_and_sync_venv
            install_common_embodied_deps
            UV_TORCH_BACKEND=auto uv pip install -r $SCRIPT_DIR/embodied/models/openvla_oft.txt --no-build-isolation
            install_behavior_env
            ;;
        maniskill_libero)
            create_and_sync_venv
            install_common_embodied_deps
            install_maniskill_libero_env
            install_prebuilt_flash_attn
            UV_TORCH_BACKEND=auto uv pip install -r $SCRIPT_DIR/embodied/models/openvla_oft.txt --no-build-isolation
            ;;
        *)
            echo "Environment '$ENV_NAME' is not supported for OpenVLA-OFT model." >&2
            exit 1
            ;;
    esac
    uv pip uninstall pynvml || true
}

install_openpi_model() {
    case "$ENV_NAME" in
        "")
            ;;
        maniskill_libero)
            create_and_sync_venv
            install_common_embodied_deps
            install_maniskill_libero_env
            UV_TORCH_BACKEND=auto GIT_LFS_SKIP_SMUDGE=1 uv pip install -r $SCRIPT_DIR/embodied/models/openpi.txt
            install_prebuilt_flash_attn
            ;;
        metaworld)
=======
            ;;
        behavior)
            PYTHON_VERSION="3.10"
            create_and_sync_venv
            install_common_embodied_deps
            UV_TORCH_BACKEND=auto uv pip install -r $SCRIPT_DIR/embodied/models/openvla_oft.txt --no-build-isolation
            install_behavior_env
            ;;
        maniskill_libero)
            create_and_sync_venv
            install_common_embodied_deps
            install_maniskill_libero_env
            install_prebuilt_flash_attn
            UV_TORCH_BACKEND=auto uv pip install -r $SCRIPT_DIR/embodied/models/openvla_oft.txt --no-build-isolation
            ;;
        *)
            echo "Environment '$ENV_NAME' is not supported for OpenVLA-OFT model." >&2
            exit 1
            ;;
    esac
    uv pip uninstall pynvml || true
}

install_openpi_model() {
    case "$ENV_NAME" in
        "")
            ;;
        maniskill_libero)
            create_and_sync_venv
            install_common_embodied_deps
            install_maniskill_libero_env
            UV_TORCH_BACKEND=auto GIT_LFS_SKIP_SMUDGE=1 uv pip install -r $SCRIPT_DIR/embodied/models/openpi.txt
            install_prebuilt_flash_attn
            ;;
        metaworld)
            create_and_sync_venv
            install_common_embodied_deps
            UV_TORCH_BACKEND=auto GIT_LFS_SKIP_SMUDGE=1 uv pip install -r $SCRIPT_DIR/embodied/models/openpi.txt
            install_prebuilt_flash_attn
            install_metaworld_env
            ;;
        calvin)
>>>>>>> f51f855d
            create_and_sync_venv
            install_common_embodied_deps
            UV_TORCH_BACKEND=auto GIT_LFS_SKIP_SMUDGE=1 uv pip install -r $SCRIPT_DIR/embodied/models/openpi.txt
            install_prebuilt_flash_attn
<<<<<<< HEAD
            install_metaworld_env
=======
            install_calvin_env
>>>>>>> f51f855d
            ;;
        *)
            echo "Environment '$ENV_NAME' is not supported for OpenPI model." >&2
            exit 1
            ;;
    esac

    # Replace transformers models with OpenPI's modified versions
    local py_major_minor
    py_major_minor=$(python - <<'EOF'
import sys
print(f"{sys.version_info.major}.{sys.version_info.minor}")
EOF
)
    cp -r "$VENV_DIR/lib/python${py_major_minor}/site-packages/openpi/models_pytorch/transformers_replace/"* \
        "$VENV_DIR/lib/python${py_major_minor}/site-packages/transformers/"
    
    bash $SCRIPT_DIR/embodied/download_assets.sh --assets openpi
    uv pip uninstall pynvml || true
}

#=======================ENV INSTALLERS=======================

install_maniskill_libero_env() {
<<<<<<< HEAD
    if [ ! -d "$VENV_DIR/libero" ]; then
        git clone https://github.com/RLinf/LIBERO.git "$VENV_DIR/libero"
    fi
    uv pip install -e "$VENV_DIR/libero"
=======
    # Prefer an existing checkout if LIBERO_PATH is provided; otherwise clone into the venv.
    local libero_dir
    if [ -n "${LIBERO_PATH:-}" ]; then
        if [ ! -d "$LIBERO_PATH" ]; then
            echo "LIBERO_PATH is set to '$LIBERO_PATH' but the directory does not exist." >&2
            exit 1
        fi
        libero_dir="$LIBERO_PATH"
    else
        libero_dir="$VENV_DIR/libero"
        if [ ! -d "$libero_dir" ]; then
            git clone https://github.com/RLinf/LIBERO.git "$libero_dir"
        fi
    fi

    uv pip install -e "$libero_dir"
    echo "export PYTHONPATH=$(realpath "$libero_dir"):\$PYTHONPATH" >> "$VENV_DIR/bin/activate"
>>>>>>> f51f855d
    uv pip install -r $SCRIPT_DIR/embodied/envs/maniskill.txt

    # Maniskill assets
    bash $SCRIPT_DIR/embodied/download_assets.sh --assets maniskill
}

install_behavior_env() {
<<<<<<< HEAD
    if [ ! -d "$VENV_DIR/BEHAVIOR-1K" ]; then
        git clone -b RLinf/v3.7.1 --depth 1 https://github.com/RLinf/BEHAVIOR-1K.git "$VENV_DIR/BEHAVIOR-1K"
    fi
    pushd "$VENV_DIR/BEHAVIOR-1K" >/dev/null
=======
    # Prefer an existing checkout if BEHAVIOR_PATH is provided; otherwise clone into the venv.
    local behavior_dir
    if [ -n "${BEHAVIOR_PATH:-}" ]; then
        if [ ! -d "$BEHAVIOR_PATH" ]; then
            echo "BEHAVIOR_PATH is set to '$BEHAVIOR_PATH' but the directory does not exist." >&2
            exit 1
        fi
        behavior_dir="$BEHAVIOR_PATH"
    else
        behavior_dir="$VENV_DIR/BEHAVIOR-1K"
        if [ ! -d "$behavior_dir" ]; then
            git clone -b RLinf/v3.7.1 --depth 1 https://github.com/RLinf/BEHAVIOR-1K.git "$behavior_dir"
        fi
    fi

    pushd "$behavior_dir" >/dev/null
>>>>>>> f51f855d
    UV_LINK_MODE=hardlink ./setup.sh --omnigibson --bddl --joylo --confirm-no-conda --accept-nvidia-eula --use-uv
    popd >/dev/null
    uv pip uninstall flash-attn || true
    uv pip install ml_dtypes==0.5.3 protobuf==3.20.3
    uv pip install click==8.2.1
    pushd ~ >/dev/null
    uv pip install torch==2.5.1 torchvision==0.20.1 torchaudio==2.5.1
    install_prebuilt_flash_attn
    popd >/dev/null
}

install_metaworld_env() {
    uv pip install -r $SCRIPT_DIR/embodied/envs/metaworld.txt
}

<<<<<<< HEAD
#=======================REASONING INSTALLER=======================

install_reason() {
    uv sync --extra sglang-vllm --active

    # Megatron-LM
    if [ ! -d "$VENV_DIR/Megatron-LM" ]; then
        git clone https://github.com/NVIDIA/Megatron-LM.git -b core_r0.13.0 "$VENV_DIR/Megatron-LM"
    fi
    echo "export PYTHONPATH=$(pwd)/$VENV_DIR/Megatron-LM:\$PYTHONPATH" >> "$VENV_DIR/bin/activate"

    # If TEST_BUILD is 1, skip installing megatron.txt
    if [ "$TEST_BUILD" -ne 1 ]; then
        uv pip install -r $SCRIPT_DIR/reason/megatron.txt --no-build-isolation
    fi

=======
install_calvin_env() {
    local calvin_dir
    if [ -n "${CALVIN_PATH:-}" ]; then
        if [ ! -d "$CALVIN_PATH" ]; then
            echo "CALVIN_PATH is set to '$CALVIN_PATH' but the directory does not exist." >&2
            exit 1
        fi
        calvin_dir="$CALVIN_PATH"
    else
        calvin_dir="$VENV_DIR/calvin"
        if [ ! -d "$calvin_dir" ]; then
            git clone --recurse-submodules https://github.com/mees/calvin.git "$calvin_dir"
        fi
    fi

    uv pip install wheel cmake==3.18.4 setuptools==57.5.0
    # NOTE: Use a forker version of pyfasthash that fixes install on Python 3.11
    uv pip install git+https://github.com/RLinf/pyfasthash.git --no-build-isolation
    uv pip install -e $calvin_dir/calvin_env/tacto
    uv pip install -e $calvin_dir/calvin_env
    uv pip install -e $calvin_dir/calvin_models
}

#=======================REASONING INSTALLER=======================

install_reason() {
    uv sync --extra sglang-vllm --active

    # Megatron-LM
    # Prefer an existing checkout if MEGATRON_PATH is provided; otherwise clone into the venv.
    local megatron_dir
    if [ -n "${MEGATRON_PATH:-}" ]; then
        if [ ! -d "$MEGATRON_PATH" ]; then
            echo "MEGATRON_PATH is set to '$MEGATRON_PATH' but the directory does not exist." >&2
            exit 1
        fi
        megatron_dir="$MEGATRON_PATH"
    else
        megatron_dir="$VENV_DIR/Megatron-LM"
        if [ ! -d "$megatron_dir" ]; then
            git clone https://github.com/NVIDIA/Megatron-LM.git -b core_r0.13.0 "$megatron_dir"
        fi
    fi

    echo "export PYTHONPATH=$(realpath "$megatron_dir"):\$PYTHONPATH" >> "$VENV_DIR/bin/activate"

    # If TEST_BUILD is 1, skip installing megatron.txt
    if [ "$TEST_BUILD" -ne 1 ]; then
        uv pip install -r $SCRIPT_DIR/reason/megatron.txt --no-build-isolation
    fi

>>>>>>> f51f855d
    install_prebuilt_apex
    install_prebuilt_flash_attn
    uv pip uninstall pynvml || true
}

main() {
    parse_args "$@"

    case "$TARGET" in
        embodied)
            if [ -z "$MODEL" ]; then
                echo "--model is required when target=embodied. Supported models: ${SUPPORTED_MODELS[*]}" >&2
                exit 1
            fi
            # validate model
            if [[ ! " ${SUPPORTED_MODELS[*]} " =~ " $MODEL " ]]; then
                echo "Unknown embodied model: $MODEL. Supported models: ${SUPPORTED_MODELS[*]}" >&2
                exit 1
            fi
            # check --env is set and supported
            if [ -n "$ENV_NAME" ]; then
                if [[ ! " ${SUPPORTED_ENVS[*]} " =~ " $ENV_NAME " ]]; then
                    echo "Unknown environment: $ENV_NAME. Supported environments: ${SUPPORTED_ENVS[*]}" >&2
                    exit 1
                fi
            else
                echo "--env must be specified when target=embodied." >&2
                exit 1
            fi

            case "$MODEL" in
                openvla)
                    install_openvla_model
                    ;;
                openvla-oft)
                    install_openvla_oft_model
                    ;;
                openpi)
                    install_openpi_model
                    ;;
            esac
            ;;
        reason)
            create_and_sync_venv
            install_reason
            ;;
        *)
			echo "Unknown target: $TARGET" >&2
			echo "Supported targets: ${SUPPORTED_TARGETS[*]}" >&2
            exit 1
            ;;
    esac
}

main "$@"<|MERGE_RESOLUTION|>--- conflicted
+++ resolved
@@ -15,13 +15,9 @@
 
 SUPPORTED_TARGETS=("embodied" "reason")
 SUPPORTED_MODELS=("openvla" "openvla-oft" "openpi")
-<<<<<<< HEAD
-SUPPORTED_ENVS=("behavior" "maniskill_libero" "metaworld")
-=======
 SUPPORTED_ENVS=("behavior" "maniskill_libero" "metaworld" "calvin")
 
 #=======================Utility Functions=======================
->>>>>>> f51f855d
 
 print_help() {
         cat <<EOF
@@ -188,10 +184,6 @@
     uv sync --extra embodied --active
     bash $SCRIPT_DIR/embodied/sys_deps.sh
     {
-<<<<<<< HEAD
-        echo "export PYTHONPATH=$(pwd)/$VENV_DIR/libero:\$PYTHONPATH"
-=======
->>>>>>> f51f855d
         echo "export NVIDIA_DRIVER_CAPABILITIES=all"
         echo "export VK_DRIVER_FILES=/etc/vulkan/icd.d/nvidia_icd.json"
         echo "export VK_ICD_FILENAMES=/etc/vulkan/icd.d/nvidia_icd.json"
@@ -220,7 +212,6 @@
 install_openvla_oft_model() {
     case "$ENV_NAME" in
         "")
-<<<<<<< HEAD
             ;;
         behavior)
             PYTHON_VERSION="3.10"
@@ -256,42 +247,6 @@
             install_prebuilt_flash_attn
             ;;
         metaworld)
-=======
-            ;;
-        behavior)
-            PYTHON_VERSION="3.10"
-            create_and_sync_venv
-            install_common_embodied_deps
-            UV_TORCH_BACKEND=auto uv pip install -r $SCRIPT_DIR/embodied/models/openvla_oft.txt --no-build-isolation
-            install_behavior_env
-            ;;
-        maniskill_libero)
-            create_and_sync_venv
-            install_common_embodied_deps
-            install_maniskill_libero_env
-            install_prebuilt_flash_attn
-            UV_TORCH_BACKEND=auto uv pip install -r $SCRIPT_DIR/embodied/models/openvla_oft.txt --no-build-isolation
-            ;;
-        *)
-            echo "Environment '$ENV_NAME' is not supported for OpenVLA-OFT model." >&2
-            exit 1
-            ;;
-    esac
-    uv pip uninstall pynvml || true
-}
-
-install_openpi_model() {
-    case "$ENV_NAME" in
-        "")
-            ;;
-        maniskill_libero)
-            create_and_sync_venv
-            install_common_embodied_deps
-            install_maniskill_libero_env
-            UV_TORCH_BACKEND=auto GIT_LFS_SKIP_SMUDGE=1 uv pip install -r $SCRIPT_DIR/embodied/models/openpi.txt
-            install_prebuilt_flash_attn
-            ;;
-        metaworld)
             create_and_sync_venv
             install_common_embodied_deps
             UV_TORCH_BACKEND=auto GIT_LFS_SKIP_SMUDGE=1 uv pip install -r $SCRIPT_DIR/embodied/models/openpi.txt
@@ -299,16 +254,11 @@
             install_metaworld_env
             ;;
         calvin)
->>>>>>> f51f855d
             create_and_sync_venv
             install_common_embodied_deps
             UV_TORCH_BACKEND=auto GIT_LFS_SKIP_SMUDGE=1 uv pip install -r $SCRIPT_DIR/embodied/models/openpi.txt
             install_prebuilt_flash_attn
-<<<<<<< HEAD
-            install_metaworld_env
-=======
             install_calvin_env
->>>>>>> f51f855d
             ;;
         *)
             echo "Environment '$ENV_NAME' is not supported for OpenPI model." >&2
@@ -333,12 +283,6 @@
 #=======================ENV INSTALLERS=======================
 
 install_maniskill_libero_env() {
-<<<<<<< HEAD
-    if [ ! -d "$VENV_DIR/libero" ]; then
-        git clone https://github.com/RLinf/LIBERO.git "$VENV_DIR/libero"
-    fi
-    uv pip install -e "$VENV_DIR/libero"
-=======
     # Prefer an existing checkout if LIBERO_PATH is provided; otherwise clone into the venv.
     local libero_dir
     if [ -n "${LIBERO_PATH:-}" ]; then
@@ -356,7 +300,6 @@
 
     uv pip install -e "$libero_dir"
     echo "export PYTHONPATH=$(realpath "$libero_dir"):\$PYTHONPATH" >> "$VENV_DIR/bin/activate"
->>>>>>> f51f855d
     uv pip install -r $SCRIPT_DIR/embodied/envs/maniskill.txt
 
     # Maniskill assets
@@ -364,12 +307,6 @@
 }
 
 install_behavior_env() {
-<<<<<<< HEAD
-    if [ ! -d "$VENV_DIR/BEHAVIOR-1K" ]; then
-        git clone -b RLinf/v3.7.1 --depth 1 https://github.com/RLinf/BEHAVIOR-1K.git "$VENV_DIR/BEHAVIOR-1K"
-    fi
-    pushd "$VENV_DIR/BEHAVIOR-1K" >/dev/null
-=======
     # Prefer an existing checkout if BEHAVIOR_PATH is provided; otherwise clone into the venv.
     local behavior_dir
     if [ -n "${BEHAVIOR_PATH:-}" ]; then
@@ -386,7 +323,6 @@
     fi
 
     pushd "$behavior_dir" >/dev/null
->>>>>>> f51f855d
     UV_LINK_MODE=hardlink ./setup.sh --omnigibson --bddl --joylo --confirm-no-conda --accept-nvidia-eula --use-uv
     popd >/dev/null
     uv pip uninstall flash-attn || true
@@ -402,24 +338,6 @@
     uv pip install -r $SCRIPT_DIR/embodied/envs/metaworld.txt
 }
 
-<<<<<<< HEAD
-#=======================REASONING INSTALLER=======================
-
-install_reason() {
-    uv sync --extra sglang-vllm --active
-
-    # Megatron-LM
-    if [ ! -d "$VENV_DIR/Megatron-LM" ]; then
-        git clone https://github.com/NVIDIA/Megatron-LM.git -b core_r0.13.0 "$VENV_DIR/Megatron-LM"
-    fi
-    echo "export PYTHONPATH=$(pwd)/$VENV_DIR/Megatron-LM:\$PYTHONPATH" >> "$VENV_DIR/bin/activate"
-
-    # If TEST_BUILD is 1, skip installing megatron.txt
-    if [ "$TEST_BUILD" -ne 1 ]; then
-        uv pip install -r $SCRIPT_DIR/reason/megatron.txt --no-build-isolation
-    fi
-
-=======
 install_calvin_env() {
     local calvin_dir
     if [ -n "${CALVIN_PATH:-}" ]; then
@@ -471,7 +389,6 @@
         uv pip install -r $SCRIPT_DIR/reason/megatron.txt --no-build-isolation
     fi
 
->>>>>>> f51f855d
     install_prebuilt_apex
     install_prebuilt_flash_attn
     uv pip uninstall pynvml || true

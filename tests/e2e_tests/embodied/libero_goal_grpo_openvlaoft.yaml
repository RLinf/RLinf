--- conflicted
+++ resolved
@@ -1,11 +1,6 @@
 defaults:
-<<<<<<< HEAD
-  - env/train: libero_goal
-  - env/eval: libero_goal
-=======
   - env/libero_goal@env.train
   - env/libero_goal@env.eval
->>>>>>> f51f855d
   - model/openvla_oft@actor.model
   - training_backend/fsdp@actor.fsdp_config
   - override hydra/job_logging: stdout
@@ -95,8 +90,6 @@
     max_episode_steps: 8
     reward_coef: ${algorithm.reward_coef}
     group_size: ${algorithm.group_size}
-<<<<<<< HEAD
-=======
   eval:
     total_num_envs: 4
     auto_reset: True
@@ -109,7 +102,6 @@
     video_cfg:
       save_video: False
       video_base_dir: ${runner.logger.log_path}/video/eval
->>>>>>> f51f855d
 
 rollout:
   group_name: "RolloutGroup"

--- conflicted
+++ resolved
@@ -1,11 +1,6 @@
 defaults:
-<<<<<<< HEAD
-  - env/train: libero_130
-  - env/eval: libero_130
-=======
   - env/libero_130@env.train
   - env/libero_130@env.eval
->>>>>>> f51f855d
   - model/openvla_oft@actor.model
   - training_backend/fsdp@actor.fsdp_config
   - override hydra/job_logging: stdout
@@ -97,11 +92,6 @@
     group_size: ${algorithm.group_size}
   eval:
     total_num_envs: 4
-<<<<<<< HEAD
-    max_episode_steps: 8
-    reward_coef: ${algorithm.reward_coef}
-    group_size: 1
-=======
     auto_reset: True
     ignore_terminations: True
     max_episode_steps: 8
@@ -112,7 +102,6 @@
     video_cfg:
       save_video: False
       video_base_dir: ${runner.logger.log_path}/video/eval
->>>>>>> f51f855d
 
 rollout:
   group_name: "RolloutGroup"

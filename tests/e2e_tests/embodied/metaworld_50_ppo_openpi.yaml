--- conflicted
+++ resolved
@@ -1,11 +1,6 @@
 defaults:
-<<<<<<< HEAD
-  - env/train: metaworld_50
-  - env/eval: metaworld_50
-=======
   - env/metaworld_50@env.train
   - env/metaworld_50@env.eval
->>>>>>> f51f855d
   - model/pi0@actor.model
   - training_backend/fsdp@actor.fsdp_config
   - override hydra/job_logging: stdout
@@ -94,8 +89,6 @@
   train:
     total_num_envs: 16
     max_episode_steps: 10
-<<<<<<< HEAD
-=======
   eval:
     total_num_envs: 1
     max_episode_steps: 10
@@ -108,7 +101,6 @@
     video_cfg:
       save_video: False
       video_base_dir: ${runner.logger.log_path}/video/eval
->>>>>>> f51f855d
 
 rollout:
   group_name: "RolloutGroup"
